--- conflicted
+++ resolved
@@ -89,18 +89,11 @@
 def spark_submit_cmd(*, pyfiles=[], pydirs=[], num_executors=None,
                      conf=[], configdict=None, properties_file=None):
     """Make the spark-submit command without the script name or script args"""
-<<<<<<< HEAD
-    print("pyfiles:",pyfiles)
-    #for zipname in pydirs:
-    #    pyfiles.append( zipname )
-    pyfiles = ["census_etl.zip", "census_etl/ctools.zip", "census_etl/dfxml/python.zip"]
-=======
     pyfiles += ["census_etl.zip", "census_etl/ctools.zip", "census_etl/dfxml/python.zip"]
     for dirname in pydirs:
         for pathname in glob.glob( os.path.join( dirname, '*.py' )):
             pyfiles.append( pathname )
     print("pyfiles:",pyfiles)
->>>>>>> 465c7712
     cmd = ['spark-submit']
     if pyfiles:
         cmd += ['--py-files', ",".join(pyfiles)]
@@ -155,10 +148,6 @@
     import subprocess
     if spark_running():
         return True             # running inside Spark
-<<<<<<< HEAD
-    
-=======
->>>>>>> 465c7712
     cmd = spark_submit_cmd(pyfiles=pyfiles, pydirs=pydirs, 
                            num_executors=num_executors, conf=conf, 
                            configdict=configdict, properties_file=properties_file)
@@ -189,13 +178,6 @@
     Notice that we find all current python files and add them.
     This should be called early in a program's life, immediately after arguments are parsed
     and before logging is started."""
-
-    #import subprocess
-    #zipdirs = []
-    #for dirname in pydirs:
-    #    zipfile = "{}.zip".format(dirname)
-    #    x = subprocess.run("zip -r {} {}".format(zipfile, dirname))
-    #    zipdirs.append(zipfile)
 
     if spark_submit(pyfiles=pyfiles, pydirs=pydirs, num_executors=num_executors,
                         conf=conf,configdict=configdict,properties_file=properties_file,
@@ -208,18 +190,10 @@
         
         #for zipfile in zipdirs:
         # need to use zip files or a whole bunch of import statement will be broken
-<<<<<<< HEAD
-        sc.addPyFile("census_etl.zip")
-        sc.addPyFile("census_etl/ctools.zip")
-        sc.addPyFile("census_etl/dfxml/python.zip")
-        
-
-=======
         # SLG: This is not the correct way to do this; the files should be added to pyfiles and pydirs...
         sc.addPyFile("census_etl.zip")
         sc.addPyFile("census_etl/ctools.zip")
         sc.addPyFile("census_etl/dfxml/python.zip")
->>>>>>> 465c7712
         return sc
     exit(0)                     # spark-submit successfully submitted, so exit from the caller.
 
