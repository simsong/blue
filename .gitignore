
#  Usually these files are written by a python script from a template
#  before PyInstaller builds the exe, so as to inject date/other infos into it.
# Byte-compiled / optimized / DLL files
# C extensions
# Distribution / packaging
# Django stuff:
# Environments
# Flask stuff:
# Installer logs
# Jupyter Notebook
# PyBuilder
# PyInstaller
# Rope project settings
# SageMath parsed files
# Scrapy stuff:
# Sphinx documentation
# Spyder project settings
# Translations
# Unit test / coverage reports
# celery beat schedule file
# mkdocs documentation
# mypy
# pyenv
*$py.class
*.cover
*.egg
*.egg-info/
*.log
*.manifest
*.mo
*.pot
*.py[cod]
*.sage.py
*.so
*.spec
*~
.DS_Store
.Python
.cache
.coverage
.coverage.*
.eggs/
.env
.hypothesis/
.installed.cfg
.ipynb_checkpoints
.mypy_cache/
.pytest_cache/
.python-version
.ropeproject
.scrapy
.spyderproject
.spyproject
.tox/
.venv
.webassets-cache
/site
ENV/
MANIFEST
__pycache__/
build/
celerybeat-schedule
coverage.xml
db.sqlite3
develop-eggs/
dist/
docs/_build/
downloads/
eggs/
env.bak/
env/
htmlcov/
instance/
lib/
lib64/
local_settings.py
nosetests.xml
parts/
pip-delete-this-directory.txt
pip-log.txt
sdist/
target/
var/
venv.bak/
venv/
wheels/
output.*
*.aux
*.pdf
*.tex
<<<<<<< HEAD
demo?.html
demo?.md
demo*.png
*.png
=======
test.gz
>>>>>>> 7debf2fe
<|MERGE_RESOLUTION|>--- conflicted
+++ resolved
@@ -89,11 +89,8 @@
 *.aux
 *.pdf
 *.tex
-<<<<<<< HEAD
 demo?.html
 demo?.md
 demo*.png
 *.png
-=======
 test.gz
->>>>>>> 7debf2fe
