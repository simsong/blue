--- conflicted
+++ resolved
@@ -82,21 +82,12 @@
 
 TAG_HEAD = 'HEAD'
 TAG_BODY = 'BODY'
-<<<<<<< HEAD
-TAG_P    = 'P'
-TAG_B    = 'B'
-TAG_I    = 'I'
-TAG_H1   = 'H1'
-TAG_H2   = 'H2'
-TAG_H3   = 'H3'
-=======
 TAG_P = 'P'
 TAG_B = 'B'
 TAG_I = 'I'
 TAG_H1 = 'H1'
 TAG_H2 = 'H2'
 TAG_H3 = 'H3'
->>>>>>> a30cde3e
 TAG_HTML = 'HTML'
 TAG_PRE = 'PRE'
 TAG_TR = 'TR'
@@ -120,11 +111,7 @@
 ATTR_TYPE = 't'  # the Python type of the value
 
 ATTRIB_OPTIONS = 'OPTIONS'
-<<<<<<< HEAD
-ATTRIB_ALIGN   = 'ALIGN'
-=======
 ATTRIB_ALIGN = 'ALIGN'
->>>>>>> a30cde3e
 
 FORMAT_HTML = 'html'
 FORMAT_LATEX = 'latex'
@@ -136,43 +123,6 @@
 CUSTOM_WRITE_TEXT = 'custom_write_text'
 
 # Automatically put a newline in the HTML stream after one of these tag blocks
-<<<<<<< HEAD
-HTML_NL_TAGS = set([TAG_P,TAG_H1,TAG_H2,TAG_H3,TAG_HTML,TAG_TABLE,TAG_PRE,TAG_TR,TAG_HEAD,TAG_BODY,TAG_HTML])
-
-LATEX_TAGS = {TAG_P:('\n','\n\n'),
-              TAG_PRE:('\\begin{Verbatim}\n','\n\\end{Verbatim}\n'),
-              TAG_B:('\\textbf{','}'),
-              TAG_I:('\\textit{','}'),
-              TAG_H1:('\\section{','}\n'),
-              TAG_H2:('\\subsection{','}\n'),
-              TAG_H3:('\\subsubsection{','}\n'),
-              TAG_HEAD:('',''),
-              TAG_BODY:('',''),
-              TAG_TITLE:('\\title{','}\n\\maketitle\n')
-              }
-
-MARKDOWN_TAGS = {TAG_HTML:('',''),
-                 TAG_PRE:("```","```"),
-                 TAG_TITLE:('# ','\n'),
-                 TAG_P:('','\n\n'),
-                 TAG_B:('**','**'),
-                 TAG_H1:('# ','\n'),
-                 TAG_H2:('## ','\n'),
-                 TAG_H3:('### ','\n'),
-                 TAG_HEAD:('',''),
-                 TAG_BODY:('','')
-                 }
-
-# For the Python
-OPTION_LONGTABLE = 'longtable' # use LaTeX {longtable} environment
-OPTION_TABLE     = 'table'    # use LaTeX {table} enviornment
-OPTION_TABULARX  = 'tabularx' # use LaTeX {tabularx} environment
-OPTION_CENTER    = 'center'   # use LaTeX {center} environment
-OPTION_NO_ESCAPE = 'noescape' # do not escape LaTeX values
-OPTION_SUPPRESS_ZERO    = "suppress_zero" # suppress zeros
-OPTION_DATATABLES = 'datatables' # 
-LATEX_COLSPEC    = 'latex_colspec'
-=======
 
 HTML_START_NEWLINE_TAGS = {TAG_HEAD, TAG_HTML, TAG_BODY, TAG_TABLE, TAG_CAPTION, TAG_THEAD, TAG_TBODY, TAG_TFOOT}
 HTML_END_NO_NEWLINE_TAGS = {TAG_B, TAG_I, TAG_TD, TAG_TH, TAG_A}
@@ -214,7 +164,6 @@
 OPTION_DATATABLES = 'datatables'  #
 
 LATEX_COLSPEC = 'latex_colspec'
->>>>>>> a30cde3e
 
 ATTRIB_TEXT_FORMAT = 'TEXT_FORMAT'
 ATTRIB_NUMBER_FORMAT = 'NUMBER_FORMAT'
@@ -388,16 +337,8 @@
     Element has its own render method. Write results to f, which can
     be a file or an iobuffer"""
 
-<<<<<<< HEAD
-    if format not in (FORMAT_HTML, FORMAT_LATEX, FORMAT_TEX, FORMAT_MARKDOWN):
-        raise RuntimeError("Unsupported format: "+format)
-
-    if hasattr(doc,CUSTOM_RENDERER):
-        return doc.custom_renderer(f, format=format)
-=======
     if hasattr(doc, CUSTOM_RENDERER) and doc.custom_renderer(f, format=format):
         return True
->>>>>>> a30cde3e
 
     try:
         r = RENDERERS[format]
@@ -441,10 +382,7 @@
     """Like safenum, but automatically add K, M, G, or T as appropriate"""
     v = safenum(v)
     if type(v) == int:
-        for (div, suffix) in [[1_000_000_000_000, 'T'],
-                              [1_000_000_000, 'G'],
-                              [1_000_000, 'M'],
-                              [1_000, 'K']]:
+        for (div, suffix) in [[1_000_000_000_000, 'T'], [1_000_000_000, 'G'], [1_000_000, 'M'], [1_000, 'K']]:
             if (v > div) and (v > minscale):
                 return str(v // div) + suffix
     return v
@@ -453,32 +391,6 @@
 ################################################################
 
 class TyTag(xml.etree.ElementTree.Element):
-<<<<<<< HEAD
-    def __init__(self, tag, attrib={}, **extra):
-        super().__init__(tag, attrib, **extra)
-        self.myid = uuid.uuid4().hex
-
-    def save(self,f_or_fname,format=None,**kwargs):
-        """Save to a filename or a file-like object"""
-        if not format:
-            format = os.path.splitext(fout)[1].lower()
-            if format[0:1]=='.':
-                format=format[1:]
-
-        if isinstance(f_or_fname, io.IOBase):
-            self.render(f_or_fname, format=format)
-            return
-
-        with open(f_or_fname,"w") as f:
-            self.render(f, format=format)
-            return
-
-    def prettyprint(self):
-        s = ET.tostring(self,encoding='unicode')
-        return xml.dom.minidom.parseString( s ).toprettyxml(indent='  ')
-    
-    def render(self,f, format='html'):
-=======
     """ctools HTML tag class, with support for rendering and creation."""
     def __init__(self, tag, attrib={}, text=None, **extra):
         """Create a tag. If text is provided, make that the tag's text"""
@@ -487,7 +399,6 @@
             self.text = text
 
     def render(self, f, format='html'):
->>>>>>> a30cde3e
         return render(self, f, format=format)
 
     def save(self, f_or_fname, format=None):
@@ -537,17 +448,6 @@
         """Return true if option is set."""
         return option in self.options_as_set()
 
-<<<<<<< HEAD
-    def add(self, tag, *args):
-        """Add an element with type 'tag' for each item in args.  If args has
-        elements inside it, add them as subelements, with text set to
-        the tail. Returns the tag that is added."""
-
-        print("add tag",tag,"to",self.tag)
-        #e       = ET.SubElement(self, tag)
-        e       = TyTag(tag)
-        self.append(e)
-=======
     def set_attrib(self, newAttribs):
         assert isinstance(newAttribs, dict)
         self.attrib = {**self.attrib, **newAttribs}
@@ -577,7 +477,6 @@
             self.append(e)
         else:
             self.insert(position, e)
->>>>>>> a30cde3e
 
         lastTag = None
         for elem in elems:
@@ -595,8 +494,6 @@
                 lastTag = copy.deepcopy(elem)
                 e.append(lastTag)
         return e
-<<<<<<< HEAD
-=======
 
     def add_tag(self, tag, attrib={}, position=-1, **kwargs):
         return self.add_tag_elems(tag, elems=[], attrib=attrib, position=position, **kwargs)
@@ -617,7 +514,6 @@
         fig.savefig(buf, format=format, **kwargs)
         buf.seek(0)
         self.append_image(buf, format='png')
->>>>>>> a30cde3e
 
 class EmbeddedImageTag(TyTag):
     def __init__(self, buf, *, format, alt=""):
@@ -637,73 +533,6 @@
             with open(fname, "wb") as f2:
                 f2.write(self.buf)
             f.write(f'\\includegraphics{fname}\n')
-<<<<<<< HEAD
-        raise RuntimeError("unknown format: {}".format(format))
-        
-class tydoc(TyTag):
-    """Python class for representing arbitrary documents. Can render into
-    ASCII, HTML and LaTeX"""
-
-    # We have a custom begin and end text for latex
-
-    def __init__(self, format=None):
-        super().__init__(TAG_HTML)
-        self.head = self.add(TAG_HEAD)
-        self.body = self.add(TAG_BODY)
-        self.options = set()
-
-    def latex_package_list(self):
-        packages=['graphicx','tabularx','longtable']
-        return "".join([('\\usepackage{%s}\n' % package) for package in packages])
-
-
-    def tbegin(self, format=None):
-        """Provide custom tags for Latex"""
-        if format==FORMAT_LATEX:
-            return ("\\documentclass{article}\n" +
-                    self.latex_package_list() +
-                    "\\begin{document}\n")
-        elif format==FORMAT_HTML:
-            return '\n'.join(['<!DOCTYPE html>',
-                              '<html>',
-                              '<meta http-equiv="Content-type" content="text/html; charset=utf-8">',
-                              ''])
-        else:
-            return None
-
-    def tend(self, format=None):
-        if format==FORMAT_LATEX:
-            return "\\end{document}\n"
-        elif format==FORMAT_HTML:
-            return '</html>\n'
-        else:
-            return None
-
-    def insert_image(self, buf, *, format):
-        if isinstance(buf,io.BytesIO):
-            buf.seek(0)
-            buf = buf.read()    # turn it into a buffer
-        img = EmbeddedImageTag(buf,format=format)
-        self.append(img)
-
-    def insert_matplotlib(self, plt, *, format="png", **kwargs):
-        buf = io.BytesIO()
-        plt.savefig(buf, format=format, **kwargs)
-        buf.seek(0)
-        self.insert_image(buf,format='png')
-
-    def set_title(self, *text):
-        self.head.add(TAG_TITLE, *text)
-
-    def p(self, *text):
-        """Add a paragraph. Multiple arguments are combined and can be text or other HTML elements"""
-        self.body.add(TAG_P, *text)
-        return self
-        
-    def h1(self, *text):
-        """Add a H1"""
-        self.body.add(TAG_H1, *text)
-=======
         elif format == FORMAT_MARKDOWN:
             fname = os.path.splitext(f.name)[0] + "_image.png"
             with open(fname, "wb") as f2:
@@ -820,39 +649,26 @@
     def h1(self, text):
         """Append H1 to the current tag"""
         self.body.add_tag_text(TAG_H1, text)
->>>>>>> a30cde3e
         return self
 
     def h2(self, text):
         """Add a H2"""
-<<<<<<< HEAD
-        self.body.add(TAG_H2, *text)
-=======
         self.body.add_tag_text(TAG_H2, text)
->>>>>>> a30cde3e
         return self
 
     def h3(self, text):
         """Add a H3"""
-<<<<<<< HEAD
-        self.body.add(TAG_H3, *text)
-=======
         self.body.add_tag_text(TAG_H3, text)
->>>>>>> a30cde3e
         return self
 
     def pre(self, text):
         """Add a preformatted"""
-<<<<<<< HEAD
-        self.body.add(TAG_PRE, *text)
-=======
         self.body.add_tag_text(TAG_PRE, text)
         return self
 
     def hr(self):
         """Add a horizontal rule"""
         self.add_tag_text(TAG_HR)
->>>>>>> a30cde3e
         return self
 
     def table(self, **kwargs):
@@ -861,18 +677,6 @@
         return t
 
     def stylesheet(self, url):
-<<<<<<< HEAD
-        self.head.append(TyTag('link',{'rel':"stylesheet",
-                                       'type':"text/css",
-                                       'href':url}))
-    def script(self, url):
-        self.head.append(TyTag('script',{'type':"text/javascript",
-                                         'src':url}))
-
-
-
-
-=======
         self.head.append(TyTag('link', {'rel': "stylesheet", 'type': "text/css", 'href': url}))
 
     def script(self, url):
@@ -928,7 +732,6 @@
             # Output nothing
             return True
         return False
->>>>>>> a30cde3e
 
 
 ################################################################
@@ -965,27 +768,6 @@
     def cells_in_row(tr):
         return list(filter(lambda t: t.tag in (TAG_TH, TAG_TD), tr))
 
-<<<<<<< HEAD
-    def __init__(self,attrib={},**extra):
-        super().__init__('table',attrib=attrib,**extra)
-        
-        self.options = set()
-        self.attrib[ATTRIB_TEXT_FORMAT]    = DEFAULT_TEXT_FORMAT
-        self.attrib[ATTRIB_NUMBER_FORMAT]  = DEFAULT_NUMBER_FORMAT
-        self.attrib[ATTRIB_INTEGER_FORMAT] = DEFAULT_INTEGER_FORMAT
-
-        # Create the layout of the generic table
-        self.add(TAG_CAPTION)
-        self.add(TAG_THEAD)
-        self.add(TAG_TBODY)
-        self.add(TAG_TFOOT)
-    
-    def custom_renderer(self, f, alt="", format=FORMAT_HTML):
-        if format in (FORMAT_HTML):
-            f.write(ET.tostring(self,encoding='unicode'))
-        elif format in (FORMAT_LATEX,FORMAT_TEX):
-            self.custom_renderer_latex(f)
-=======
     def __init__(self, attrib={}, **extra):
         # Mutable default value for attrib is ok, since we're not changing attrib here or in any subclasses
         super().__init__(TAG_TABLE, attrib=attrib, **extra)
@@ -1003,7 +785,6 @@
     def custom_renderer(self, f, format=FORMAT_HTML):
         if format in (FORMAT_LATEX, FORMAT_TEX):
             return self.custom_renderer_latex(f)
->>>>>>> a30cde3e
         elif format in (FORMAT_MARKDOWN):
             return self.custom_renderer_md(f)
         elif format in (FORMAT_CSV):
@@ -1083,13 +864,8 @@
         """Render the first set of rows that were added with the add_head() command"""
         f.write(' & '.join([self.latex_cell_text(cell) for cell in tr]))
         f.write('\\\\\n')
-<<<<<<< HEAD
-        
-    def render_latex_table_head(self,f):
-=======
 
     def render_latex_table_head(self, f):
->>>>>>> a30cde3e
         if self.option(OPTION_TABLE) and self.option(OPTION_LONGTABLE):
             raise RuntimeError("options TABLE and LONGTABLE conflict")
         if self.option(OPTION_TABULARX) and self.option(OPTION_LONGTABLE):
@@ -1101,13 +877,8 @@
             if caption is not None:
                 f.write("\\caption{%s}" % caption)
             try:
-<<<<<<< HEAD
-                f.write(r"\label{%s}" % self.myid) # always put in myid
-                f.write(r"\label{%s}" % self.attrib[ATTRIB_LABEL]) # put in label if provided
-=======
                 f.write(r"\label{%s}" % id(self))  # always put in ID
                 f.write(r"\label{%s}" % self.attrib[ATTRIB_LABEL])  # put in label if provided
->>>>>>> a30cde3e
             except KeyError:
                 pass  # no caption
             f.write("\n")
@@ -1119,11 +890,7 @@
             if caption is not None:
                 f.write("\\caption{%s}\n" % caption)
             try:
-<<<<<<< HEAD
-                f.write("\\label{%s}" % self.myid) # always output myid
-=======
                 f.write("\\label{%s}" % id(self))  # always output myid
->>>>>>> a30cde3e
                 f.write("\\label{%s}" % self.attrib[ATTRIB_LABEL])
             except KeyError:
                 pass  # no caption
@@ -1131,15 +898,9 @@
             for tr in self.findall(f"./{TAG_THEAD}/{TAG_TR}"):
                 self.render_latex_table_row(f, tr)
             f.write('\\hline\\endfirsthead\n')
-<<<<<<< HEAD
-            f.write('\\multicolumn{%d}{c}{(Table \\ref{%s} continued)}\\\\\n' 
-                    % (self.max_cols(), self.myid))
-=======
             f.write('\\multicolumn{%d}{c}{(Table \\ref{%s} continued)}\\\\\n' % (self.max_cols(), id(self)))
->>>>>>> a30cde3e
             f.write('\\hline\\endhead\n')
-            f.write('\\multicolumn{%d}{c}{(continued on next page)}\\\\\n'
-                    % (self.max_cols()))
+            f.write('\\multicolumn{%d}{c}{(continued on next page)}\\\\\n' % (self.max_cols()))
             f.write('\\hline\\endfoot\n')
             f.write('\\hline\\hline\n\\endlastfoot\n')
         else:
@@ -1171,51 +932,6 @@
         if self.option(OPTION_TABLE):
             f.write('\\end{table}\n')
 
-<<<<<<< HEAD
-    def custom_renderer_md(self,f):
-        """Output the table as markdown. Assumes the first row is the header."""
-        # Calculate the maxim width of each column
-        all_cols = [self.col(n) for n in range(self.max_cols())]
-        col_maxwidths = [max( [len(str(cell.text)) for cell in col] ) for col in all_cols]
-
-
-        for (rownumber,tr) in enumerate(self.findall(".//TR"),0):
-            # Get the cells for this row
-            row_cells = self.cells_in_row(tr)
-
-            # Pad this row out if it needs padding
-            # Markdown tables don't support col span
-            if len(row_cells) < len(all_cols):
-                row_cells.extend([TyTag(TAG_TD)] * (cols-len(row)))
-
-            # Make up the format string for this row based on the cell attributes
-
-            fmts = []
-            for (cell,maxwidth) in zip(row_cells,col_maxwidths):
-                if cell.attrib.get(ATTRIB_ALIGN,"")==ALIGN_LEFT:
-                    align='<'
-                elif cell.attrib.get(ATTRIB_ALIGN,"")==ALIGN_CENTER:
-                    align='^'
-                elif cell.attrib.get(ATTRIB_ALIGN,"")==ALIGN_RIGHT:
-                    align='>'
-                else:
-                    align=''
-                fmts.append("{:" + align + str(maxwidth) +"}")
-            fmt = "|" + "|".join(fmts) + "|\n"
-
-            # Get the text we will format
-            row_texts = [cell.text for cell in row_cells]
-
-            # Write it out, formatted
-            f.write(fmt.format(*row_texts))
-
-            # Add a line between the first row and the rest.
-            if rownumber==0:
-                lines = ['-' * width for width in col_maxwidths]
-                f.write(fmt.format(*lines))
-
-=======
->>>>>>> a30cde3e
     def set_caption(self, caption):
         #  TODO: Validate that this is first
         """The <caption> tag must be inserted immediately after the <table> tag.
@@ -1287,11 +1003,7 @@
         for cell in cells:
             row.append(cell)
 
-<<<<<<< HEAD
-    def add_row_values(self, where, tags, values, *, cell_attribs={}, row_attrib={}):
-=======
     def add_row_values(self, where, tags, values, *, cell_attribs=None, row_attrib=None):
->>>>>>> a30cde3e
         """Create a row of cells and add it to the table.
         @param where  - should be TAG_THEAD/TAG_TBODY/TAG_TFOOT
         @param tags   - a single tag, or a list of tags. 
@@ -1301,15 +1013,12 @@
         """
         assert where in (TAG_THEAD, TAG_TBODY, TAG_TFOOT)
 
-<<<<<<< HEAD
-=======
         if cell_attribs is None:
             cell_attribs = {}
 
         if row_attrib is None:
             row_attrib = {}
 
->>>>>>> a30cde3e
         # If tags is not a list, make it a list
         if not isinstance(tags, list):
             tags = [tags] * len(values)
@@ -1317,25 +1026,6 @@
         if not isinstance(cell_attribs, list):
             cell_attribs = [cell_attribs] * len(values)
 
-<<<<<<< HEAD
-        if not (len(tags)==len(values)==len(cell_attribs)):
-            raise ValueError("tags ({}) values ({}) and cell_attribs ({}) must all have same length".format(
-                    len(tags),len(values),len(cell_attribs)))
-        print("tags:",tags)
-        print("values:",values)
-        print("cell_attribs:",cell_attribs)
-        cells = [self.make_cell(t,v,a) for (t,v,a) in zip(tags,values,cell_attribs)]
-        print("cells:",cells)
-        self.add_row(where, cells, row_attrib=row_attrib)
-        
-    def add_head(self, values, row_attrib={}, cell_attribs={}):
-        self.add_row_values(TAG_THEAD, 'TH', values, row_attrib=row_attrib, cell_attribs=cell_attribs)
-
-    def add_data(self, values, row_attrib={}, cell_attribs={}):
-        self.add_row_values(TAG_TBODY, 'TD', values, row_attrib=row_attrib, cell_attribs=cell_attribs)
-
-    def add_foot(self, values, row_attrib={}, cell_attribs={}):
-=======
         if not (len(tags) == len(values) == len(cell_attribs)):
             raise ValueError(
                 "tags ({}) values ({}) and cell_attribs ({}) must all have same length".format(len(tags), len(values), len(cell_attribs)))
@@ -1349,7 +1039,6 @@
         self.add_row_values(TAG_TBODY, 'TD', values, row_attrib=row_attrib, cell_attribs=cell_attribs)
 
     def add_foot(self, values, row_attrib=None, cell_attribs=None):
->>>>>>> a30cde3e
         self.add_row_values(TAG_TFOOT, 'TD', values, row_attrib=row_attrib, cell_attribs=cell_attribs)
 
     def add_data_array(self, rows):
@@ -1389,13 +1078,8 @@
 
     def max_cols(self):
         """Return the number of maximum number of cols in the data. Expensive to calculate"""
-<<<<<<< HEAD
-        return max( len(row.findall("*")) for row in self.rows())
-        
-=======
         return max(len(row.findall("*")) for row in self.rows())
 
->>>>>>> a30cde3e
     def get_cell(self, row, col):
         """Return the cell at row, col; both start at 0"""
         return self.cells_in_row(self.row(row))[col]
@@ -1463,11 +1147,7 @@
 
 def showcase(doc):
     print("---DOM---")
-<<<<<<< HEAD
-    print(ET.tostring(doc,encoding='unicode'))
-=======
     print(ET.tostring(doc, encoding='unicode'))
->>>>>>> a30cde3e
     print("\n---HTML---")
     doc.render(sys.stdout, format='html')
     print("\n---LATEX---")
@@ -1518,17 +1198,6 @@
     doc.set_title("Test Document")
     doc.h1("Table demo")
 
-<<<<<<< HEAD
-    lcr = [{},{ATTRIB_ALIGN:ALIGN_CENTER},{ATTRIB_ALIGN:ALIGN_RIGHT}]
-    lcrr = lcr + [{ATTRIB_ALIGN:ALIGN_RIGHT},{ATTRIB_ALIGN:ALIGN_RIGHT}]
-    print(lcrr)
-
-    d2 = doc.table()
-    d2.set_option(OPTION_TABLE)
-    d2.add_head(['State','Abbreviation','Rank','Population','% Change'])
-    d2.add_data(['California','CA',1,37252895,10.0],cell_attribs=lcrr)
-    d2.add_data(['Virginia','VA',12,8001045,13.0],cell_attribs=lcrr)
-=======
     lcr = [{}, {ATTRIB_ALIGN: ALIGN_CENTER}, {ATTRIB_ALIGN: ALIGN_RIGHT}]
     lcrr = lcr + [{ATTRIB_ALIGN: ALIGN_RIGHT}, {ATTRIB_ALIGN: ALIGN_RIGHT}]
 
@@ -1537,37 +1206,20 @@
     d2.add_head(['State', 'Abbreviation', 'Rank', 'Population', '% Change'])
     d2.add_data(['California', 'CA', 1, 37252895, 10.0], cell_attribs=lcrr)
     d2.add_data(['Virginia', 'VA', 12, 8001045, 13.0], cell_attribs=lcrr)
->>>>>>> a30cde3e
 
     doc.p("")
     d2 = doc.table()
     d2.set_option(OPTION_LONGTABLE)
-<<<<<<< HEAD
-    d2.add_head(['State','Abbreviation','Population'],cell_attribs={ATTRIB_ALIGN:ALIGN_CENTER})
-    d2.add_data(['Virginia','VA',8001045], cell_attribs=lcr)
-    d2.add_data(['California','CA',37252895], cell_attribs=lcr)
-    return doc
-
-=======
     d2.add_head(['State', 'Abbreviation', 'Population'], cell_attribs={ATTRIB_ALIGN: ALIGN_CENTER})
     d2.add_data(['Virginia', 'VA', 8001045], cell_attribs=lcr)
     d2.add_data(['California', 'CA', 37252895], cell_attribs=lcr)
     return doc
 
 
->>>>>>> a30cde3e
 def datatables():
     doc = tydoc()
     doc.script('https://code.jquery.com/jquery-3.3.1.js')
     doc.script('https://cdn.datatables.net/1.10.19/js/jquery.dataTables.min.js')
-<<<<<<< HEAD
-    t = doc.table(attrib={'id':'1234'})
-
-
-
-
-if __name__=="__main__":
-=======
     t = doc.table(attrib={'id': '1234'})
 
 
@@ -1590,7 +1242,6 @@
 
 
 if __name__ == "__main__":
->>>>>>> a30cde3e
     # Showcase different ways of making a document and render it each
     # way:
     if False:
