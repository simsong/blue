#!/usr/bin/env python3
"""
tydoc.py:

Module for typesetting documents in ASCII, LaTeX, and HTML.  Perhaps even CSV!

Simson Garfinkel, 2019-

This python is getting better, but still, please let me clean it up before you copy it.
Documents are stored internally as a python XML Element Tree, with these modifications:

- For many tags, we use a subclass of xml.etree.ElementTree that adds more methods.
- Some metadata that's important for LaTeX is stored as attributes in the nodes.
- Although you *can* use ET.tostring() to generate HTML, this module has a set of rendering
  classes that can save as HTML, MarkDown or LaTeX, and that make prettier HTML.

Special classes to consider:

TyTag - subclass of xml.etree.ElementTree, supports an options
        framework that includes round-tripping into HTML. Options are text
        tags that can be added or removed to control how something formats or
        is typeset.

tydoc   - the root element. Typesets as <html>.
          Includes methods to make it easy to construct complex text documents.
          

tytable - a class for tables. Lots of methods for adding content and formatting.

Output formats:

HTML - It's not just the DOM; we edit it on output to add functionality. But we can round-trip.

LaTeX

Markdown - Generally we follow:
  * https://github.com/adam-p/markdown-here/wiki/Markdown-Cheatsheet#links


Rendering System:

top-level rendering is done with a function called render(doc,f, format)
The TyTag has a convenience method .render(self, f, format) that simply calls render().
render() recursively renders the tree in the requested format to file f.

To render, we walk the tree. 
  - For each tag:
    - If the tag has a CUSTOM RENDERER attribute, call that attribute as a function
      and return. This allows custom tags to control their rendering and avoid the entire machinery. 
    - If the tag declares a function called write_tag_begin() to create the start-string for the tag:
      -  it is called. 
         - If it returns a result, the result emitted.
      - Otherwise, the renderer's class write_tag_begin() is called to come up with the text 
        that is produced as the beginning of the tag. 
      
    - The renderer's text function is called for the tag's text.
    - Each of the tag's children are rendered recursively
    - Renderer's text funciton is called for the tag's tail text.

    - If the tag declares a function called write_tag_end() to create the end-string for the tag:
      -  it is called. 
         - If it returns a result, the result emitted.
      - Otherwise, the renderer's class write_tag_end() is called to come up with the text 
        that is produced as the beginning of the tag. 
"""

__version__ = "0.1.0"

import xml.etree.ElementTree
import xml.etree.ElementTree as ET
import copy
import io
import base64
import codecs
import os
import os.path
import sys
import uuid

sys.path.append(os.path.dirname(__file__))
from latex_tools import latex_escape

TAG_HEAD = 'HEAD'
TAG_BODY = 'BODY'
TAG_P = 'P'
TAG_B = 'B'
TAG_I = 'I'
TAG_H1 = 'H1'
TAG_H2 = 'H2'
TAG_H3 = 'H3'
TAG_HTML = 'HTML'
TAG_PRE = 'PRE'
TAG_TR = 'TR'
TAG_TH = 'TH'
TAG_TD = 'TD'
TAG_HR = 'HR'
TAG_UL = 'UL'
TAG_LI = 'LI'
TAG_A = 'A'
TAG_TABLE = 'TABLE'
TAG_TITLE = 'TITLE'
TAG_CAPTION = 'CAPTION'
TAG_THEAD = 'THEAD'
TAG_TBODY = 'TBODY'
TAG_TFOOT = 'TFOOT'
TAG_X_TOC = 'X-TOC'  # a custom tag; should not appear in output

ATTR_VAL = 'v'  # where we keep the original values
ATTR_TYPE = 't'  # the Python type of the value

ATTRIB_OPTIONS = 'OPTIONS'
ATTRIB_ALIGN = 'ALIGN'

FORMAT_HTML = 'html'
FORMAT_LATEX = 'latex'
FORMAT_TEX = 'tex'
FORMAT_MARKDOWN = 'md'

CUSTOM_RENDERER = 'custom_renderer'
CUSTOM_WRITE_TEXT = 'custom_write_text'

# Automatically put a newline in the HTML stream after one of these tag blocks

HTML_START_NEWLINE_TAGS = {TAG_HEAD, TAG_HTML, TAG_BODY, TAG_TABLE, TAG_CAPTION, TAG_THEAD, TAG_TBODY, TAG_TFOOT}
HTML_END_NO_NEWLINE_TAGS = {TAG_B, TAG_I, TAG_TD, TAG_TH, TAG_A}

LATEX_TAGS = {TAG_P: ('\n', '\n\n'), TAG_PRE: ('\\begin{Verbatim}\n', '\n\\end{Verbatim}\n'), TAG_B: ('\\textbf{', '}'), TAG_I: ('\\textit{', '}'),
              TAG_H1: ('\\section{', '}\n'), TAG_H2: ('\\subsection{', '}\n'), TAG_H3: ('\\subsubsection{', '}\n'), TAG_HR: ('', ''),
              # do something better
              TAG_HEAD: ('', ''), TAG_BODY: ('', ''), TAG_TITLE: ('\\title{', '}\n\\maketitle\n')}

MARKDOWN_TAGS = {TAG_HTML: ('', ''), TAG_PRE: ("```", "```"), TAG_TITLE: ('# ', '\n'), TAG_P: ('', '\n\n'), TAG_B: ('**', '**'), TAG_H1: ('# ', '\n'),
                 TAG_H2: ('## ', '\n'), TAG_H3: ('### ', '\n'), TAG_HR: ('=' * 64, '\n'), TAG_HEAD: ('', ''), TAG_BODY: ('', '')}

# For the Python
OPTION_LONGTABLE = 'longtable'  # use LaTeX {longtable} environment
OPTION_TABLE = 'table'  # use LaTeX {table} environment
OPTION_TABULARX = 'tabularx'  # use LaTeX {tabularx} environment
OPTION_CENTER = 'center'  # use LaTeX {center} environment
OPTION_NO_ESCAPE = 'noescape'  # do not escape LaTeX values
OPTION_SUPPRESS_ZERO = "suppress_zero"  # suppress zeros
OPTION_DATATABLES = 'datatables'  #

LATEX_COLSPEC = 'latex_colspec'

ATTRIB_TEXT_FORMAT = 'TEXT_FORMAT'
ATTRIB_NUMBER_FORMAT = 'NUMBER_FORMAT'
ATTRIB_INTEGER_FORMAT = 'INTEGER_FORMAT'
ATTRIB_FONT_SIZE = 'FONTSIZE'
ATTRIB_TITLE = 'TITLE'
ATTRIB_FOOTER = 'FOOTER'
ATTRIB_LABEL = 'LABEL'

ALIGN_LEFT = "LEFT"
ALIGN_CENTER = "CENTER"
ALIGN_RIGHT = "RIGHT"

DEFAULT_ALIGNMENT_NUMBER = ALIGN_RIGHT
DEFAULT_ALIGNMENT_STRING = ALIGN_LEFT

DEFAULT_TEXT_FORMAT = '{}'
DEFAULT_NUMBER_FORMAT = '{:,}'
DEFAULT_INTEGER_FORMAT = '{:,}'


def is_empty(elem):
    """Return true if tag has no text or children"""
<<<<<<< HEAD
    if elem.tag.upper() in ['SCRIPT','LINK']:
        return False
    return len(elem)==0 and ((elem.text is None) or (len(elem.text)==0))
=======
    return len(elem) == 0 and ((elem.text is None) or (len(elem.text) == 0))

>>>>>>> afeb056a

class Renderer:
    @staticmethod
    def format():
        return None

    # By default, we write the tag as is repr()
    @staticmethod
    def write_tag_begin(doc, f):
        f.write(f'{repr(doc)}\n')
        return True

    # Default write_text just writes the text
    @staticmethod
    def write_text(doc, f, text=None):
        if text is None:
            text = doc.text
        if text is not None:
            f.write(text)
        return True

    # By default, we write that we are at the end of the tag
    @staticmethod
    def write_tag_end(doc, f):
        f.write(f'--- end repr(doc) ---\n')
        return True

    # By default, we write the tail to output
    @staticmethod
    def write_tail(doc, f, tail=None):
        if tail is None:
            tail = doc.tail
        if tail is not None:
            f.write(tail)
        return True


class HTMLRenderer(Renderer):
    """Render the HTML tags, but just write the text and the tail."""

    @staticmethod
    def format():
        return FORMAT_HTML

    @staticmethod
    def write_tag_begin(doc, f):
        eflag = '/' if is_empty(doc) else ''
        if doc.attrib:
            attribs = (" " + " ".join([f'{key}="{value}"' for (key, value) in doc.attrib.items()]))
        else:
            attribs = ''
        f.write(f'<{doc.tag}{attribs}{eflag}>')
        if doc.tag.upper() in HTML_START_NEWLINE_TAGS:
            f.write("\n")
        return True

    @staticmethod
    def write_tag_end(doc, f):
        if not is_empty(doc):
            f.write(f'</{doc.tag}>')
            if doc.tag.upper() not in HTML_END_NO_NEWLINE_TAGS:
                f.write("\n")
        return True


class LatexRenderer(Renderer):
    @staticmethod
    def format():
        return FORMAT_LATEX

    @staticmethod
    def write_tag_begin(doc, f):
        (begin, end) = LATEX_TAGS[doc.tag.upper()]
        f.write(begin)
        return True

    @staticmethod
    def write_text(doc, f, text=None):
        if text is None:
            text = doc.text
        if text is not None:
            if hasattr(doc, 'option') and doc.option(OPTION_NO_ESCAPE):
                f.write(latex_escape(text))
            else:
                f.write(text)

    @staticmethod
    def write_tag_end(doc, f):
        (begin, end) = LATEX_TAGS[doc.tag.upper()]
        f.write(end)
        return True

    @staticmethod
    def write_tail(doc, f, tail=None):
        if tail is None:
            tail = doc.tail
        if tail is not None:
            if hasattr(doc, 'option') and doc.option(OPTION_NO_ESCAPE):
                f.write(latex_escape(tail))
            else:
                f.write(tail)


class MarkdownRenderer(Renderer):
    @staticmethod
    def format():
        return FORMAT_MARKDOWN

    @staticmethod
    def write_tag_begin(doc, f):
        (begin, end) = MARKDOWN_TAGS[doc.tag.upper()]
        f.write(begin)
        return True

    @staticmethod
    def write_tag_end(doc, f):
        (begin, end) = MARKDOWN_TAGS[doc.tag.upper()]
        f.write(end)
        return True


RENDERERS = {FORMAT_HTML: HTMLRenderer(), FORMAT_LATEX: LatexRenderer(), FORMAT_TEX: LatexRenderer(), FORMAT_MARKDOWN: MarkdownRenderer()}


def render(doc, f, format=FORMAT_HTML):
    """Custom rendering tool. Use the built-in rendering unless the
    Element has its own render method. Write results to f, which can
    be a file or an iobuffer"""

    if hasattr(doc, CUSTOM_RENDERER) and doc.custom_renderer(f, format=format):
        return True

    try:
        r = RENDERERS[format]
    except KeyError as e:
        raise RuntimeError("Unsupported format: " + format)

    if not (hasattr(doc, "write_tag_begin") and doc.write_tag_begin(f, format)):
        r.write_tag_begin(doc, f)

    if not (hasattr(doc, "write_text") and doc.write_text(f, format)):
        r.write_text(doc, f)

    for child in list(doc):
        render(child, f, format)

    if not (hasattr(doc, "write_tag_end") and doc.write_tag_end(f, format)):
        r.write_tag_end(doc, f)

    if doc.tail is not None:
        if not (hasattr(doc, "write_tail") and doc.write_tail(f, format)):
            r.write_tail(doc, f)


################################################################
# some formatting codes
#
def safenum(v):
    """Return v as an int if possible, then as a float, otherwise return it as is"""
    try:
        return int(v)
    except (ValueError, TypeError):
        pass
    try:
        return float(v)
    except (ValueError, TypeError):
        pass
    return v


def scalenum(v, minscale=0):
    """Like safenum, but automatically add K, M, G, or T as appropriate"""
    v = safenum(v)
    if type(v) == int:
        for (div, suffix) in [[1_000_000_000_000, 'T'], [1_000_000_000, 'G'], [1_000_000, 'M'], [1_000, 'K']]:
            if (v > div) and (v > minscale):
                return str(v // div) + suffix
    return v


################################################################

class TyTag(xml.etree.ElementTree.Element):
    """ctools HTML tag class, with support for rendering and creation."""
<<<<<<< HEAD
    def __init__(self, tag, text=None, attrib={}, **extra):
        super().__init__(tag, attrib, **extra)
        if text:
            self.text = text
=======
>>>>>>> afeb056a

    def render(self, f, format='html'):
        return render(self, f, format=format)

    def save(self, f_or_fname, format=None):
        """Save to a filename or a file-like object"""
        if not format:
            format = os.path.splitext(f_or_fname)[1].lower()
            if format[0:1] == '.':
                format = format[1:]

        if isinstance(f_or_fname, io.IOBase):
            self.render(f_or_fname, format=format)
            return

        with open(f_or_fname, "w") as f:
            self.render(f, format=format)
            return

    def prettyprint(self):
        import xml.dom.minidom
        s = ET.tostring(self, encoding='unicode')
        return xml.dom.minidom.parseString(s).toprettyxml(indent='  ')

    def options_as_set(self):
        """Return all of the options as a set"""
        try:
            return set(self.attrib[ATTRIB_OPTIONS].split(','))
        except KeyError as e:
            return set()

    def set_option(self, option):
        """@param option is a string that is added to the 'option' attrib. They are separated by commas"""
        options = self.options_as_set()
        options.add(option)
        self.attrib[ATTRIB_OPTIONS] = ','.join(options)
        return self

    def clear_option(self, option):
        """@param option is a string that is added to the 'option' attrib. They are separated by commas"""
        options = self.options_as_set()
        options.remove(option)
        self.attrib[ATTRIB_OPTIONS] = ','.join(options)
        return self

    def option(self, option):
        """Return true if option is set."""
        return option in self.options_as_set()

    def set_attrib(self, newAttribs):
        assert isinstance(newAttribs, dict)
        self.attrib = {**self.attrib, **newAttribs}
        return self

<<<<<<< HEAD
    def add_tag_elems(self, tag, elems=[], attrib={}, position=-1, **kwargs):
=======
    def add_tag(self, tag, *args, attrib={}, position=-1):
>>>>>>> afeb056a
        """Add an element with type 'tag' for each item in args.  
        @param elems - If elems[0] is text, make it the child text.
                     - If elems[:] haselements inside it, add them as subelements
                     - If elems[-1] is text, make it the tail.
        Returns the tag that is added."""

        # Mutable default value for attrib is ok, since we're not changing attrib here or in any subclasses

        # Make the tag and add it. The add in the text or sub-tags
<<<<<<< HEAD
        assert isinstance(elems, list)

        e  = TyTag(tag, attrib=attrib)
        if position==-1:
=======
        e = TyTag(tag, attrib=attrib)
        if position == -1:
>>>>>>> afeb056a
            self.append(e)
        else:
            self.insert(position, e)

        lastTag = None
<<<<<<< HEAD
        for elem in elems:
            if not isinstance(elem, ET.Element):
                if lastTag is None:
                    if e.text == None:
=======
        if len(args) == 1 and (isinstance(args[0], list) or isinstance(args[0], tuple)):
            args = args[0]

        for arg in args:
            if not isinstance(arg, ET.Element):
                if lastTag is not None:
                    if lastTag.tail is None:
                        lastTag.tail = ""
                    lastTag.tail += str(arg)
                else:
                    if e.text is None:
>>>>>>> afeb056a
                        e.text = ""
                    e.text += str(elem)
                else:
                    if lastTag.tail  == None:
                        lastTag.tail = ""
                    lastTag.tail  += str(elem)
            else:
                # Copy the tag into place
                lastTag = copy.deepcopy(elem)
                e.append(lastTag)
        return e

<<<<<<< HEAD
    def add_tag(self, tag, attrib={}, position=-1, **kwargs):
        return self.add_tag_elems(tag, elems=[], attrib=attrib, position=position, **kwargs)

    def add_tag_text(self, tag, text, attrib={}, position=-1, **kwargs):
        """Like add_tag_elems above, but just with the text for tag. Calls add_tag_elems"""
        return self.add_tag_elems(tag, [text], attrib=attrib, position=position, **kwargs)
        
=======
>>>>>>> afeb056a

class EmbeddedImageTag(TyTag):
    def __init__(self, buf, *, format, alt=""):
        """Create an image. You must specify the format. 
        buf can be a string of a BytesIO"""
        super().__init__('img')
        self.buf = buf
        self.alt = alt
        self.format = format

    def custom_renderer(self, f, alt="", format=FORMAT_HTML):
        if format == FORMAT_HTML:
            f.write('<img alt="{}" src="data:image/{};base64,{}" />'.format(self.alt, self.format, codecs.decode(base64.b64encode(self.buf))))
        elif format in (FORMAT_LATEX, FORMAT_TEX):
            fname = os.path.splitext(f.name)[0] + "_image.png"
            with open(fname, "wb") as f2:
                f2.write(self.buf)
            f.write(f'\\includegraphics{fname}\n')
        elif format == FORMAT_MARKDOWN:
            raise RuntimeError("markdown embedded images not supported yet")
        else:
            raise RuntimeError("unknown format: {}".format(format))


class tydoc(TyTag):
    """Python class for building HTML documents and rendering them into
HTML, LaTeX or Markdown.
"""

    # We have a custom begin and end text for latex

    DEFAULT_LATEX_PACKAGES = ['graphicx', 'tabularx', 'longtable']
    DEFAULT_META_TAGS = ['<meta http-equiv="Content-type" content="text/html; charset=utf-8">']

    def __init__(self):
        super().__init__(TAG_HTML)
        self.head = self.add_tag_elems(TAG_HEAD)
        self.body = self.add_tag_elems(TAG_BODY)
        self.options = set()
        self.latex_packages = self.DEFAULT_LATEX_PACKAGES

    def write_tag_begin(self, f, format=None):
        """Provide custom tags for writing document tag"""
        if format == FORMAT_LATEX:
            f.write("\n".join(["\\documentclass{article}"] + ['\\usepackage{%s}\n' % pkg for pkg in self.latex_packages] + ["\\begin{document}"]))
            return True
        elif format == FORMAT_HTML:
            f.write('\n'.join(['<!DOCTYPE html>', '<html>'] + self.DEFAULT_META_TAGS))
            f.write('\n')
            return True
        else:
            return False

    @staticmethod
    def write_tag_end(f, format=None):
        if format == FORMAT_LATEX:
            f.write("\\end{document}\n")
            return True
        elif format == FORMAT_HTML:
            f.write('</html>\n')
            return True
        else:
            return False

    @staticmethod
    def toc_tags(level=3):
        """Return a new tytag ('toc') with of the heading tags as necessary,
        up to the specified level.  This could probably be done with
        some clever XPath..."""
        return ret  # TODO: ret is undefined

    def insert_image(self, buf, *, format):
        if isinstance(buf, io.BytesIO):
            buf.seek(0)
            buf = buf.read()  # turn it into a buffer
        img = EmbeddedImageTag(buf, format=format)
        self.append(img)

    def insert_matplotlib(self, plt, *, format="png", **kwargs):
        buf = io.BytesIO()
        plt.savefig(buf, format=format, **kwargs)
        buf.seek(0)
        self.insert_image(buf, format='png')

    def set_title(self, text):
        self.head.add_tag_elems(TAG_TITLE, [text])

    def insert_toc(self, level=3):
        # If there is already a TOC tag, remove it, then add a new one.
        for body in self.findall(f"./{TAG_BODY}"):
            for xtoc in body.findall(f"./{TAG_X_TOC}"):
                body.remove(xtoc)
        # Now get a list of all appropriate tags and make some matching XML
        xml_data = io.StringIO()
        xml_data.write(f"<UL>")
        current_level = 1
        body = self.find("./BODY")
        for elem in list(body):
            if elem.tag == TAG_H1 and level >= 1:
                new_level = 1
            elif elem.tag == TAG_H2 and level >= 2:
                new_level = 2
            elif elem.tag == TAG_H3 and level >= 3:
                new_level = 3
            else:
                continue
            while new_level > current_level:
                xml_data.write("<UL>")
                current_level += 1
            while new_level < current_level:
                xml_data.write("</UL>")
                current_level -= 1
            xml_data.write(f"<LI><A HREF='#{id(elem)}'>{elem.text}</A></LI>")

            # add the <a name=> anchor tag if none is present
            a_tag = elem.find("{}[@NAME='{}']".format(TAG_A, id(elem)))
            if a_tag is None:
                a_tag = ET.SubElement(elem, TAG_A, {'NAME': str(id(elem))})
                # Move the text to after the a_tag
                a_tag.tail = elem.text
                elem.text = ''

        while current_level > 1:
            xml_data.write("</UL>")
            current_level -= 1
        xml_data.write(f"</UL>")
        # Parse it and add to an X_TOC tag.
        xml_data.seek(0)
        xtoc = X_TOC()
        xtoc.insert(0, ET.XML(xml_data.read()))
        # And add it to the body
<<<<<<< HEAD
        body.insert(0,xtoc)
        
    def p(self, text):
        """Add a paragraph. Multiple arguments are combined and can be text or other HTML elements"""
        self.body.add_tag_text(TAG_P, text)
        return self
        
    def h1(self, text):
        """Add a H1"""
        self.body.add_tag_text(TAG_H1, text)
        return self

    def h2(self, text):
        """Add a H2"""
        self.body.add_tag_text(TAG_H2, text)
        return self

    def h3(self, text):
        """Add a H3"""
        self.body.add_tag_text(TAG_H3, text)
        return self

    def pre(self, text):
        """Add a preformatted"""
        self.body.add_tag_text(TAG_PRE, text)
=======
        body.insert(0, xtoc)

    def p(self, *text, **kwargs):
        """Add a paragraph. Multiple arguments are combined and can be text or other HTML elements"""
        self.body.add_tag(TAG_P, *text, **kwargs)
        return self

    def h1(self, *text, **kwargs):
        """Add a H1"""
        self.body.add_tag(TAG_H1, *text, **kwargs)
        return self

    def h2(self, *text, **kwargs):
        """Add a H2"""
        self.body.add_tag(TAG_H2, *text, **kwargs)
        return self

    def h3(self, *text, **kwargs):
        """Add a H3"""
        self.body.add_tag(TAG_H3, *text, **kwargs)
        return self

    def pre(self, *text, **kwargs):
        """Add a preformatted"""
        self.body.add_tag(TAG_PRE, *text, **kwargs)
>>>>>>> afeb056a
        return self

    def hr(self):
        """Add a horizontal rule"""
        self.add_tag_text(TAG_HR)
        return self

    def table(self, **kwargs):
        t = tytable()
        self.body.append(t)
        return t

    def stylesheet(self, url):
        self.head.append(TyTag('link', {'rel': "stylesheet", 'type': "text/css", 'href': url}))

    def script(self, url):
        self.head.append(TyTag('script', {'type': "text/javascript", 'src': url}))

    def ul(self, text):
        """Add a UL"""
        self.body.add_tag_text(TAG_UL, text)

    def li(self, text):
        """Add a LI"""
        self.body.add_tag_text(TAG_UL, text)


################################################################
### Tag to typeset Table of Contents.
### HTML and Markdown get passed through. 
### LaTeX gets changed to \maketableofcontents and ignores the content
################################################################
class X_TOC(TyTag):
    def __init__(self, attrib={}, **extra):
        # Mutable default value for attrib is ok, since we're not changing attrib here or in any subclasses
        super().__init__(TAG_X_TOC, attrib=attrib, **extra)

    @staticmethod
    def custom_renderer(f, format=FORMAT_HTML):
        if format in (FORMAT_LATEX, FORMAT_TEX):
            f.write("\\tableofcontents\n")
            return True
        return False

    @staticmethod
    def write_tag_begin(f, format=FORMAT_HTML):
        if format == FORMAT_HTML:
            # Output nothing
            return True
        return False

    @staticmethod
    def write_tag_end(f, format=FORMAT_HTML):
        if format == FORMAT_HTML:
            # Output nothing
            return True
        return False


################################################################
### Improved tytable with the new API.
### Class name has changed from ttable to tytable.
### It now uses the XML ETree to represent the table.
### Tables can then be rendered into HTML or another form.
################################################################
class tytable(TyTag):
    """Python class for representing a table that can be rendered into
    HTML or LaTeX or text.  Based on Simson Garfinkel's legacy
    ttable() class, which was a hack that evolved. This class has a
    similar API, but it is a complete rewrite. Most of the old API is 
    preserved, but it's not identical, so the original ttable is available 
    in the tytable.ttable() module. We apologize for the name confusion between
    tytable.ttable() (the ttable class in the typeset-table module) and the 
    tydoc.tytable() class (the typeset table class in the typset document module.)

    Note:

    1. Format for table cells must be specified in advance, and formatting is done
       when data is put into the table.  If format is changed, table
       is reformatted.

    2. Orignal numeric data and type are kept as HTML attribs.

    3. Creating a <table> HTML tag automatically creates child <thead>, <tbody> and <tfoot> nodes.
       Most people don't know that these tags even exist, but the browsers do.
    """

    VALID_ALIGNS = {ALIGN_LEFT, ALIGN_CENTER, ALIGN_RIGHT}

    @staticmethod
    def cells_in_row(tr):
        return list(filter(lambda t: t.tag in (TAG_TH, TAG_TD), tr))

    def __init__(self, attrib={}, **extra):
        # Mutable default value for attrib is ok, since we're not changing attrib here or in any subclasses
        super().__init__(TAG_TABLE, attrib=attrib, **extra)

        self.options = set()
        self.attrib[ATTRIB_TEXT_FORMAT] = DEFAULT_TEXT_FORMAT
        self.attrib[ATTRIB_NUMBER_FORMAT] = DEFAULT_NUMBER_FORMAT
        self.attrib[ATTRIB_INTEGER_FORMAT] = DEFAULT_INTEGER_FORMAT

        # Create the layout of the generic table and create easy methods for accessing
        self.caption = self.add_tag(TAG_CAPTION)
        self.thead = self.add_tag(TAG_THEAD)
        self.tbody = self.add_tag(TAG_TBODY)
        self.tfoot = self.add_tag(TAG_TFOOT)

    def custom_renderer(self, f, format=FORMAT_HTML):
        if format in (FORMAT_LATEX, FORMAT_TEX):
            return self.custom_renderer_latex(f)
        elif format in FORMAT_MARKDOWN:
            return self.custom_renderer_md(f)
        else:
            return False

    def custom_renderer_latex(self, f):
        self.render_latex_table_head(f)
        f.write("\\hline\n")
        self.render_latex_table_body(f)
        f.write("\\hline\n")
        self.render_latex_table_foot(f)
        return True

    def custom_renderer_md(self, f):
        """Output the table as markdown. Note:
        1. Assumes the first row is the header.
        2. Applies 'strip' to all text columns.
        """
        # Calculate the maxim width of each column
        all_cols = [self.col(n) for n in range(self.max_cols())]
        col_maxwidths = [max([len(str(cell.text).strip()) for cell in col]) for col in all_cols]
        for (rownumber, tr) in enumerate(self.findall(".//TR"), 0):
            # Get the cells for this row
            row_cells = self.cells_in_row(tr)

            # Pad this row out if it needs padding
            # Markdown tables don't support col span
            if len(row_cells) < len(all_cols):
                row_cells.extend([TyTag(TAG_TD)] * (cols - len(row)))  # TODO: cols and row are undefined

            # Make up the format string for this row based on the cell attributes

            fmts = []
            for (cell, maxwidth) in zip(row_cells, col_maxwidths):
                if cell.attrib.get(ATTRIB_ALIGN, "") == ALIGN_LEFT:
                    align = '<'
                elif cell.attrib.get(ATTRIB_ALIGN, "") == ALIGN_CENTER:
                    align = '^'
                elif cell.attrib.get(ATTRIB_ALIGN, "") == ALIGN_RIGHT:
                    align = '>'
                else:
                    align = ''
                fmts.append("{:" + align + str(maxwidth) + "}")
            fmt = "|" + "|".join(fmts) + "|\n"

            # Get the text we will format
            row_texts = [cell.text.strip() for cell in row_cells]

            # Write it out, formatted
            f.write(fmt.format(*row_texts))

            # Add a line between the first row and the rest.
            if rownumber == 0:
                lines = ['-' * width for width in col_maxwidths]
                f.write(fmt.format(*lines))

        return True  # we rendered!

    #################################################################
    ### LaTeX support routines
    def latex_cell_text(self, cell):
        if self.option(OPTION_NO_ESCAPE):
            return cell.text
        else:
            return latex_escape(cell.text)

    def render_latex_table_row(self, f, tr):
        """Render the first set of rows that were added with the add_head() command"""
        f.write(' & '.join([self.latex_cell_text(cell) for cell in tr]))
        f.write('\\\\\n')

    def render_latex_table_head(self, f):
        if self.option(OPTION_TABLE) and self.option(OPTION_LONGTABLE):
            raise RuntimeError("options TABLE and LONGTABLE conflict")
        if self.option(OPTION_TABULARX) and self.option(OPTION_LONGTABLE):
            raise RuntimeError("options TABULARX and LONGTABLE conflict")
        if self.option(OPTION_TABLE):
            # LaTeX table - a kind of float
            f.write('\\begin{table}\n')
            caption = self.get_caption()
            if caption is not None:
                f.write("\\caption{%s}" % caption)
            try:
                f.write(r"\label{%s}" % id(self))  # always put in ID
                f.write(r"\label{%s}" % self.attrib[ATTRIB_LABEL])  # put in label if provided
            except KeyError:
                pass  # no caption
            f.write("\n")
            if self.option(OPTION_CENTER):
                f.write('\\begin{center}\n')
        if self.option(OPTION_LONGTABLE):
            f.write('\\begin{longtable}{%s}\n' % self.latex_colspec())
            caption = self.get_caption()
            if caption is not None:
                f.write("\\caption{%s}\n" % caption)
            try:
                f.write("\\label{%s}" % id(self))  # always output myid
                f.write("\\label{%s}" % self.attrib[ATTRIB_LABEL])
            except KeyError:
                pass  # no caption
            f.write("\n")
            for tr in self.findall(f"./{TAG_THEAD}/{TAG_TR}"):
                self.render_latex_table_row(f, tr)
            f.write('\\hline\\endfirsthead\n')
            f.write('\\multicolumn{%d}{c}{(Table \\ref{%s} continued)}\\\\\n' % (self.max_cols(), id(self)))
            f.write('\\hline\\endhead\n')
            f.write('\\multicolumn{%d}{c}{(continued on next page)}\\\\\n' % (self.max_cols()))
            f.write('\\hline\\endfoot\n')
            f.write('\\hline\\hline\n\\endlastfoot\n')
        else:
            # Not longtable, so regular table
            if self.option(OPTION_TABULARX):
                f.write('\\begin{tabularx}{\\textwidth}{%s}\n' % self.latex_colspec())
            else:
                f.write('\\begin{tabular}{%s}\n' % self.latex_colspec())
            for tr in self.findall("./THEAD/TR"):
                self.render_latex_table_row(f, tr)

    def render_latex_table_body(self, f):
        """Render the rows that were not added with add_head() command"""
        for tr in self.findall("./TBODY/TR"):
            self.render_latex_table_row(f, tr)

    def render_latex_table_foot(self, f):
        for tr in self.findall("./TFOOT/TR"):
            self.render_latex_table_row(f, tr)
        if self.option(OPTION_LONGTABLE):
            f.write('\\end{longtable}\n')
        else:
            if self.option(OPTION_TABULARX):
                f.write('\\end{tabularx}\n')
            else:
                f.write('\\end{tabular}\n')
        if self.option(OPTION_CENTER):
            f.write('\\end{center}\n')
        if self.option(OPTION_TABLE):
            f.write('\\end{table}\n')

    def set_caption(self, caption):
        #  TODO: Validate that this is first
        """The <caption> tag must be inserted immediately after the <table> tag.
        https://www.w3schools.com/tags/tag_caption.asp
        """
        self.add_tag_text(TAG_CAPTION, caption, position=0)

    def set_fontsize(self, size):
        self.attrib[ATTRIB_FONT_SIZE] = str(size)

    def set_latex_colspec(self, latex_colspec):
        """LaTeX colspec is just used when typesetting with latex. If one is
not set, it auto-generated"""

        self.attrib[LATEX_COLSPEC] = latex_colspec

    def latex_colspec(self):
        """Use the user-supplied LATEX COLSPEC; otherwise figure one out"""
        try:
            return self.attrib[LATEX_COLSPEC]
        except KeyError as c:
            return "l" * self.max_cols()

    #################################################################
    ### Cell Formatting Routines

    def format_cell(self, cell):
        """Modify cell by setting its text to be its format. Uses eval, so it's not safe."""
        try:
            typename = cell.attrib[ATTR_TYPE]
            typeval = cell.attrib[ATTR_VAL]
        except KeyError:
            return cell

        if typename is None:
            return cell

        try:
            value = eval(typename)(typeval)
        except Exception as e:
            return cell

        try:
            if cell.attrib[ATTR_TYPE] == 'int':
                cell.text = self.attrib[ATTRIB_INTEGER_FORMAT].format(int(value))
                return cell
            elif cell.attrib[ATTR_TYPE] != 'str':
                cell.text = self.attrib[ATTRIB_NUMBER_FORMAT].format(float(value))
                return cell
        except ValueError as e:
            pass

        cell.text = self.attrib[ATTRIB_TEXT_FORMAT].format(value)
        return cell

    #################################################################
    ### Table Manipulation Routines

    def add_row(self, where, cells, row_attrib={}):
        """Add a row of cells to the table. You probably want to call add_head() or add_data()
        @param cells - a list of cells.
        """
        # Mutable default value for row_attrib is ok, since we're not changing attrib here or in any subclasses
        where_node = self.findall(f".//{where}")[0]
        row = ET.SubElement(where_node, TAG_TR, attrib=row_attrib)
        for cell in cells:
            row.append(cell)

    def add_row_values(self, where, tags, values, *, cell_attribs=None, row_attrib=None):
        """Create a row of cells and add it to the table.
        @param where  - should be TAG_THEAD/TAG_TBODY/TAG_TFOOT
        @param tags   - a single tag, or a list of tags. 
        @param values - a list of values.  Each is automatically formatted.
        @param cell_attribs - a single cell attrib, or a list of attribs
        @param row_attrib - a single attrib for the row, or a list of attribs
        """
        assert where in (TAG_THEAD, TAG_TBODY, TAG_TFOOT)

        if cell_attribs is None:
            cell_attribs = {}

        if row_attrib is None:
            row_attrib = {}

        # If tags is not a list, make it a list
        if not isinstance(tags, list):
            tags = [tags] * len(values)

        if not isinstance(cell_attribs, list):
            cell_attribs = [cell_attribs] * len(values)

        if not (len(tags) == len(values) == len(cell_attribs)):
            raise ValueError(
                "tags ({}) values ({}) and cell_attribs ({}) must all have same length".format(len(tags), len(values), len(cell_attribs)))
        cells = [self.make_cell(t, v, a) for (t, v, a) in zip(tags, values, cell_attribs)]
        self.add_row(where, cells, row_attrib=row_attrib)

    def add_head(self, values, row_attrib=None, cell_attribs=None):
        self.add_row_values(TAG_THEAD, 'TH', values, row_attrib=row_attrib, cell_attribs=cell_attribs)

    def add_data(self, values, row_attrib=None, cell_attribs=None):
        self.add_row_values(TAG_TBODY, 'TD', values, row_attrib=row_attrib, cell_attribs=cell_attribs)

    def add_foot(self, values, row_attrib=None, cell_attribs=None):
        self.add_row_values(TAG_TFOOT, 'TD', values, row_attrib=row_attrib, cell_attribs=cell_attribs)

    def add_data_array(self, rows):
        for row in rows:
            self.add_data(row)

    def make_cell(self, tag, value, attrib):
        """Given a tag, value and attributes, return a cell formatted with the default format. 
        If value is a scalar, make and format it. If it is an element, then just make it the children."""
        if isinstance(value, xml.etree.ElementTree.Element):
            cell = ET.Element(tag, attrib)
            cell.insert(0, value)
            return cell

        cell = ET.Element(tag, {**attrib, ATTR_VAL: str(value), ATTR_TYPE: str(type(value).__name__)})
        self.format_cell(cell)
        return cell

    ################################################################
    ### Table get information routines

    def get_caption(self):
        """Return the <caption> tag text"""
        try:
            c = self.findall(".//CAPTION")
            return c[0].text
        except (KeyError, IndexError) as e:
            return None

    def rows(self):
        """Return the rows"""
        return self.findall(".//TR")

    def row(self, n):
        """Return the nth row; n starts at 0"""
        return self.rows()[n]

    def max_cols(self):
        """Return the number of maximum number of cols in the data. Expensive to calculate"""
        return max(len(row.findall("*")) for row in self.rows())

    def get_cell(self, row, col):
        """Return the cell at row, col; both start at 0"""
        return self.cells_in_row(self.row(row))[col]

    def col(self, n):
        """Returns all the cells in column n"""
        return [row[n] for row in self.rows()]


################################################################
##
## covers for making it easy to construct HTML
##
################################################################

# Add some covers for popular paragraph types
def p(*text, **kwargs):
    """Return a paragraph. Text runs are combined"""
    return tydoc().p(*text, **kwargs)


def h1(*text, **kwargs):
    """Return a header 1"""
    return tydoc().h1(*text, **kwargs)


def h2(*text, **kwargs):
    """Return a header 2"""
    return tydoc().h2(*text, **kwargs)


def h3(*text, **kwargs):
    """Return a header 3"""
    return tydoc().h3(*text, **kwargs)


def pre(*text, **kwargs):
    """Return preformatted text"""
    return tydoc().pre(*text, **kwargs)


def b(text):
    """Return a bold run"""
    e = ET.Element('b')
    e.text = text
    return e


def a(text, href=None):
    """Return an anchor"""
    attrib = {}
    if href:
        attrib['href'] = href
    e = ET.Element('a', attrib)
    e.text = text
    return e


def i(text):
    """Return an itallic run """
    e = ET.Element('i')
    e.text = text
    return e


def showcase(doc):
    print("---DOM---")
    print(ET.tostring(doc, encoding='unicode'))
    print("\n---HTML---")
    doc.render(sys.stdout, format='html')
    print("\n---LATEX---")
    doc.render(sys.stdout, format='latex')
    print("\n---MD---")
    doc.render(sys.stdout, format='md')
    print("\n==========")


def demo1():
    # Verify that render works
    doc = ET.fromstring("<html><p>First Paragraph</p><p>Second <b>bold</b> Paragraph</p></html>")
    return doc


def demo2():
    doc = ET.Element("html")
    ET.SubElement(doc, 'p').text = "First Paragraph"

    p = ET.SubElement(doc, 'p')
    p.text = "Second "

    b = ET.SubElement(p, 'b')
    b.text = "bold"
    b.tail = " Paragraph"
    return doc


def demo3():
    b = ET.Element('b')
    b.text = "bold"

    doc = tydoc()
    doc.p("First Paragraph")
    doc.p("Second ", b, " Paragraph")
    return doc


def demo4():
    doc = tydoc()
    doc.p("First Paragraph")
    doc.p("Second ", b('bold'), " Paragraph")
    return doc


def tabdemo1():
    doc = tydoc()
    doc.set_title("Test Document")
    doc.h1("Table demo")

    lcr = [{}, {ATTRIB_ALIGN: ALIGN_CENTER}, {ATTRIB_ALIGN: ALIGN_RIGHT}]
    lcrr = lcr + [{ATTRIB_ALIGN: ALIGN_RIGHT}, {ATTRIB_ALIGN: ALIGN_RIGHT}]

    d2 = doc.table()
    d2.set_option(OPTION_TABLE)
    d2.add_head(['State', 'Abbreviation', 'Rank', 'Population', '% Change'])
    d2.add_data(['California', 'CA', 1, 37252895, 10.0], cell_attribs=lcrr)
    d2.add_data(['Virginia', 'VA', 12, 8001045, 13.0], cell_attribs=lcrr)

    doc.p("")
    d2 = doc.table()
    d2.set_option(OPTION_LONGTABLE)
    d2.add_head(['State', 'Abbreviation', 'Population'], cell_attribs={ATTRIB_ALIGN: ALIGN_CENTER})
    d2.add_data(['Virginia', 'VA', 8001045], cell_attribs=lcr)
    d2.add_data(['California', 'CA', 37252895], cell_attribs=lcr)
    return doc


def datatables():
    doc = tydoc()
    doc.script('https://code.jquery.com/jquery-3.3.1.js')
    doc.script('https://cdn.datatables.net/1.10.19/js/jquery.dataTables.min.js')
    t = doc.table(attrib={'id': '1234'})


def demo_toc():
    doc = tydoc()
    doc.h1("First Head1")
    doc.p("blah blah blah")
    doc.h1("Second Head1 2")
    doc.p("blah blah blah")
    doc.h2("Head 2.1")
    doc.p("blah blah blah")
    doc.h2("Head 2.2")
    doc.p("blah blah blah")
    doc.h3("Head 2.2.1")
    doc.p("blah blah blah")
    doc.h1("Third Head1 3")
    doc.p("blah blah blah")
    doc.insert_toc()
    return doc


if __name__ == "__main__":
    # Showcase different ways of making a document and render it each
    # way:
    if False:
        showcase(demo1())
        showcase(demo2())
        showcase(demo3())
        showcase(demo4())
        showcase(tabdemo1())
    demo_doc = demo_toc()
    print(demo_doc.prettyprint())
    print("add another TOC")
    demo_doc.insert_toc()
    demo_doc.insert_toc()
    demo_doc.insert_toc()
    print(demo_doc.prettyprint())
    exit(0)<|MERGE_RESOLUTION|>--- conflicted
+++ resolved
@@ -165,14 +165,9 @@
 
 def is_empty(elem):
     """Return true if tag has no text or children"""
-<<<<<<< HEAD
     if elem.tag.upper() in ['SCRIPT','LINK']:
         return False
-    return len(elem)==0 and ((elem.text is None) or (len(elem.text)==0))
-=======
     return len(elem) == 0 and ((elem.text is None) or (len(elem.text) == 0))
-
->>>>>>> afeb056a
 
 class Renderer:
     @staticmethod
@@ -357,13 +352,10 @@
 
 class TyTag(xml.etree.ElementTree.Element):
     """ctools HTML tag class, with support for rendering and creation."""
-<<<<<<< HEAD
     def __init__(self, tag, text=None, attrib={}, **extra):
         super().__init__(tag, attrib, **extra)
         if text:
             self.text = text
-=======
->>>>>>> afeb056a
 
     def render(self, f, format='html'):
         return render(self, f, format=format)
@@ -418,11 +410,7 @@
         self.attrib = {**self.attrib, **newAttribs}
         return self
 
-<<<<<<< HEAD
     def add_tag_elems(self, tag, elems=[], attrib={}, position=-1, **kwargs):
-=======
-    def add_tag(self, tag, *args, attrib={}, position=-1):
->>>>>>> afeb056a
         """Add an element with type 'tag' for each item in args.  
         @param elems - If elems[0] is text, make it the child text.
                      - If elems[:] haselements inside it, add them as subelements
@@ -432,38 +420,19 @@
         # Mutable default value for attrib is ok, since we're not changing attrib here or in any subclasses
 
         # Make the tag and add it. The add in the text or sub-tags
-<<<<<<< HEAD
         assert isinstance(elems, list)
 
-        e  = TyTag(tag, attrib=attrib)
-        if position==-1:
-=======
         e = TyTag(tag, attrib=attrib)
         if position == -1:
->>>>>>> afeb056a
             self.append(e)
         else:
             self.insert(position, e)
 
         lastTag = None
-<<<<<<< HEAD
         for elem in elems:
             if not isinstance(elem, ET.Element):
                 if lastTag is None:
                     if e.text == None:
-=======
-        if len(args) == 1 and (isinstance(args[0], list) or isinstance(args[0], tuple)):
-            args = args[0]
-
-        for arg in args:
-            if not isinstance(arg, ET.Element):
-                if lastTag is not None:
-                    if lastTag.tail is None:
-                        lastTag.tail = ""
-                    lastTag.tail += str(arg)
-                else:
-                    if e.text is None:
->>>>>>> afeb056a
                         e.text = ""
                     e.text += str(elem)
                 else:
@@ -476,7 +445,6 @@
                 e.append(lastTag)
         return e
 
-<<<<<<< HEAD
     def add_tag(self, tag, attrib={}, position=-1, **kwargs):
         return self.add_tag_elems(tag, elems=[], attrib=attrib, position=position, **kwargs)
 
@@ -484,8 +452,6 @@
         """Like add_tag_elems above, but just with the text for tag. Calls add_tag_elems"""
         return self.add_tag_elems(tag, [text], attrib=attrib, position=position, **kwargs)
         
-=======
->>>>>>> afeb056a
 
 class EmbeddedImageTag(TyTag):
     def __init__(self, buf, *, format, alt=""):
@@ -617,7 +583,7 @@
         xtoc = X_TOC()
         xtoc.insert(0, ET.XML(xml_data.read()))
         # And add it to the body
-<<<<<<< HEAD
+
         body.insert(0,xtoc)
         
     def p(self, text):
@@ -643,33 +609,6 @@
     def pre(self, text):
         """Add a preformatted"""
         self.body.add_tag_text(TAG_PRE, text)
-=======
-        body.insert(0, xtoc)
-
-    def p(self, *text, **kwargs):
-        """Add a paragraph. Multiple arguments are combined and can be text or other HTML elements"""
-        self.body.add_tag(TAG_P, *text, **kwargs)
-        return self
-
-    def h1(self, *text, **kwargs):
-        """Add a H1"""
-        self.body.add_tag(TAG_H1, *text, **kwargs)
-        return self
-
-    def h2(self, *text, **kwargs):
-        """Add a H2"""
-        self.body.add_tag(TAG_H2, *text, **kwargs)
-        return self
-
-    def h3(self, *text, **kwargs):
-        """Add a H3"""
-        self.body.add_tag(TAG_H3, *text, **kwargs)
-        return self
-
-    def pre(self, *text, **kwargs):
-        """Add a preformatted"""
-        self.body.add_tag(TAG_PRE, *text, **kwargs)
->>>>>>> afeb056a
         return self
 
     def hr(self):
