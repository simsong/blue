--- conflicted
+++ resolved
@@ -24,6 +24,8 @@
 import io
 import base64
 import codecs
+import os
+import os.path
 
 TAG_P = 'p'
 TAG_B  = 'b'
@@ -33,13 +35,23 @@
 TAG_H3 = 'h3'
 TAG_HTML = 'html'
 
-LATEX_TAGS = {TAG_HTML:r'',
-              TAG_P:'\n\n',
-              TAG_B:r'\textbf',
-              TAG_I:r'\textit',
-              TAG_H1:r'\section',
-              TAG_H2:r'\subsection',
-              TAG_H3:r'\subsubsection'}
+LATEX_PREAMBLE="""
+\\documentclass{article}
+\\usepackage{graphicx}
+\\begin{document}
+"""
+
+LATEX_TRAILER="""
+\\end{document}
+"""
+
+LATEX_TAGS = {TAG_HTML:(LATEX_PREAMBLE,LATEX_TRAILER),
+              TAG_P:('\n','\n\n'),
+              TAG_B:(r'\textbf{','}'),
+              TAG_I:(r'\textit{','}'),
+              TAG_H1:(r'\section{','}'),
+              TAG_H2:(r'\subsection{','}'),
+              TAG_H3:(r'\subsubsection{','}') }
 
 MARKDOWN_TAGS = {TAG_HTML:('',''),
                  TAG_P:('','\n\n'),
@@ -48,28 +60,29 @@
                  TAG_H2:('## ',''),
                  TAG_H3:('### ','')}
 
-def render(doc,mode=ttable.HTML):
+def render(doc, format=ttable.HTML):
     """Custom rendering tool. Use the built-in rendering unless
     the Element has its own render method."""
 
     if hasattr(doc,'render'):
-        return doc.render(mode=mode)
-
-    if mode==ttable.HTML:
+        return doc.render(format=format)
+
+    if format==ttable.HTML:
         tbegin = f'<{doc.tag}>'
         tend   = f'</{doc.tag}>'
-    elif mode==ttable.LATEX:
-        tbegin = LATEX_TAGS[doc.tag] + '{'
-        tend   = '}'
-    elif mode==ttable.MARKDOWN:
+    elif format==ttable.LATEX or format=='tex':
+        (tbegin,tend) = LATEX_TAGS[doc.tag]
+    elif format==ttable.MARKDOWN:
         (tbegin,tend) = MARKDOWN_TAGS[doc.tag]
+    else:
+        raise RuntimeError("unknown format: {}".format(format))
 
     ret = []
     ret.append(tbegin)
     if doc.text!=None:
         ret.append(doc.text)
     for child in doc:
-        ret.append( render(child,mode=mode) )
+        ret.append( render(child,format=format) )
         if child.tail!=None:
             ret.append(child.tail)
     ret.append(tend)
@@ -88,37 +101,36 @@
         self.alt    = alt
         self.format = format
 
-    def render(self, alt="", mode=ttable.HTML):
-        if mode==ttable.HTML:
+    def render(self, alt="", format=ttable.HTML):
+        if format==ttable.HTML:
             return '<img alt="{}" src="data:image/{};base64,{}" />'.format(
                 self.alt,self.format,codecs.decode(base64.b64encode(self.buf)))
-        raise RuntimeError("unknown mode: {}".format(mode))
+        elif format==ttable.LATEX or format=='tex':
+            with open("image.png","wb") as f:
+                f.write(self.buf)
+            return '\\includegraphics{image}\n'
+        raise RuntimeError("unknown format: {}".format(format))
         
 
 class tydoc(xml.etree.ElementTree.Element):
     """Python class for representing arbitrary documents. Can render into
     ASCII, HTML and LaTeX"""
-    def __init__(self, mode=None):
+    def __init__(self, format=None):
         super().__init__('html')
         self.options = set()
 
-<<<<<<< HEAD
-    def savehtml(self, filename,*,imagedir=".",**kwargs):
-        with open(filename,"w") as outfile:
-            outfile.write(render(self,mode=ttable.HTML))
-
     def save(self,filename,format=None,**kwargs):
         if not format:
-            format = os.path.splitext(filename)[1]
+            format = os.path.splitext(filename)[1].lower()
             if format[0:1]=='.':
                 format=format[1:]
-        if format=='html':
-            return savehtml(filename,**kwargs)
-        raise RuntimeError("Unknown format")
-=======
+
+        with open(filename,"w") as outfile:
+            outfile.write(render(self, format=format))
+
     def prettyprint(self):
-        return xml.dom.minidom.parseString( ET.tostring(doc,encoding='unicode')).toprettyxml(indent='  ')
->>>>>>> dcd98d89
+        s = ET.tostring(doc,encoding='unicode')
+        return xml.dom.minidom.parseString( s ).toprettyxml(indent='  ')
 
     def add(self, tag, *args):
         """Add an element with type 'tag' for each item in args.  If args has
@@ -187,8 +199,8 @@
         self.add(TAG_H3, *text)
         return self
 
-    def typeset(self, mode=None):
-        return render(self)
+    def typeset(self, format=None):
+        return render(self, format=format )
 
 # Add some covers for popular paragraph types
 def p(*text):
