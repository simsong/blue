--- conflicted
+++ resolved
@@ -93,13 +93,10 @@
 TAG_TR   = 'TR'
 TAG_TH   = 'TH'
 TAG_TD   = 'TD'
-<<<<<<< HEAD
 TAG_HR   = 'HR'
-=======
 TAG_UL   = 'UL'
 TAG_LI   = 'LI'
 TAG_A    = 'A'
->>>>>>> 01258049
 TAG_TABLE = 'TABLE'
 TAG_TITLE = 'TITLE'
 TAG_CAPTION = 'CAPTION'
@@ -133,15 +130,11 @@
               TAG_H1:('\\section{','}\n'),
               TAG_H2:('\\subsection{','}\n'),
               TAG_H3:('\\subsubsection{','}\n'),
-<<<<<<< HEAD
               TAG_HR:('',''),   # do something better
-}
-=======
               TAG_HEAD:('',''),
               TAG_BODY:('',''),
               TAG_TITLE:('\\title{','}\n\\maketitle\n')
               }
->>>>>>> 01258049
 
 MARKDOWN_TAGS = {TAG_HTML:('',''),
                  TAG_PRE:("```","```"),
@@ -151,12 +144,9 @@
                  TAG_H1:('# ','\n'),
                  TAG_H2:('## ','\n'),
                  TAG_H3:('### ','\n'),
-<<<<<<< HEAD
-                 TAG_HR:('='*64,'\n')
-=======
+                 TAG_HR:('='*64,'\n'),
                  TAG_HEAD:('',''),
                  TAG_BODY:('','')
->>>>>>> 01258049
                  }
 
 # For the Python
