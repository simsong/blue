--- conflicted
+++ resolved
@@ -39,7 +39,16 @@
   * https://github.com/adam-p/markdown-here/wiki/Markdown-Cheatsheet#links
 
 
-Rendering System:
+V2 Rendierng System:
+
+The V2 rendering system will separate the three activities of:
+- Representing documents
+- Building documents
+- Rendering documents
+
+
+
+V1 Rendering System:
 
 top-level rendering is done with a function called render(doc,f, format)
 The TyTag has a convenience method .render(self, f, format) that simply calls render().
@@ -1199,11 +1208,7 @@
         super().__init__(TAG_TABLE, attrib=attrib, **extra)
 
         self.attrib[ATTRIB_TEXT_FORMAT]    = DEFAULT_TEXT_FORMAT
-<<<<<<< HEAD
         self.attrib[ATTRIB_FLOAT_FORMAT]   = DEFAULT_FLOAT_FORMAT
-=======
-        self.attrib[ATTRIB_NUMBER_FORMAT]  = DEFAULT_NUMBER_FORMAT
->>>>>>> ca500bbd
         self.attrib[ATTRIB_INTEGER_FORMAT] = DEFAULT_INTEGER_FORMAT
 
         # Create the layout of the generic table and create easy methods for accessing
@@ -1435,11 +1440,7 @@
         """Modify cell by setting its text to be its format. Uses eval, so it's not safe."""
         try:
             typename = cell.attrib[ATTR_TYPE]
-<<<<<<< HEAD
-            typeval  = cell.attrib[ATTR_VAL]
-=======
             typeval  = urllib.parse.unquote(cell.attrib[ATTR_VAL])
->>>>>>> ca500bbd
         except KeyError:
             return cell
 
@@ -1472,20 +1473,16 @@
             else:
                 raise ValueError("Unknown cell type: {}".format(cell.attrib[ATTR_TYPE]))
         except TypeError as e:
-<<<<<<< HEAD
             raise TypeError(f"TypeError in value: {value} cell: {cell}")
         except AttributeError as e:
             print("cell:",cell)
             raise e
-=======
-            pass
         except ValueError as e:
             pass
 
         cell.text = self.attrib[ATTRIB_TEXT_FORMAT].format(value)
-
         return cell
->>>>>>> ca500bbd
+
 
     #################################################################
     ### Table Manipulation Routines
