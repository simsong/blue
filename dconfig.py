--- conflicted
+++ resolved
@@ -67,11 +67,7 @@
         if os.path.exists(pathname):
             config_file.read(pathname)
         else:
-<<<<<<< HEAD
-            print("Config file does not exist: {}".format(pathname),file=sys.stderr)
-=======
             print("dopen: No config file found: {}".format(pathname),file=sys.stderr)
->>>>>>> 371b2107
         # Add our source directory to the paths
         if SECTION_PATHS not in config_file:
             config_file.add_section(SECTION_PATHS)
