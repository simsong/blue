--- conflicted
+++ resolved
@@ -165,9 +165,5 @@
                 return self.config[check][variable_name]
             except KeyError:
                 pass
-<<<<<<< HEAD
         print(f"config:\n{json.dumps(self.config,default=str,indent=4)}",file=sys.stderr)
         raise KeyError(f"{variable_name} not in {check} or '*' in {self.path}")
-=======
-        raise KeyError(f"{variable_name} not in {check} or '*' in {self.path}")
->>>>>>> 8ff852f2
