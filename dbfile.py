# dbfile.py

import datetime
import time
import os
import logging
import sys
import threading
from collections import OrderedDict

"""
This is the dbfile.py (database file)

This package is mostly here for the MySQL interface, but parts can also be used with SQLite3. 

The goals of this package:

- Provide a higher-level abstraction for database access than provided by Python's built-in SQLite3 anad MySQL classes.

- Provide a more efficient interface than one typically gets using an Object Relation Mapper (ORM) such as SQLAlchemy.

- For MySQL, provide an easy-to-use mechanism for handling authentication.

- For MySQL, provide a system that allows for long-lived connections from an application to the MySQL database,
  but which automatically re-connects and retries the last transaction when the connection is interrupted. This means
  that connections need to be cached and to be atomic when at all possible.

- Make it easy to access internals.

- Make error handling easy.

- Make debugging easy.

- Eliminate code that tends to be repeated in applications that use a database.

The following classes are provided:

  DBSQL() - An abstract SQLDatbase class. Largely wraps the Python API.
  DBSqlite3(DBQSL) - DBSQL for SQLite3. The __init__ method lets one specify the file.
  DBMySQLAuth() - An authentication object for MySQL. Allows host, database, user, password to
                  be passed as a single parameter. Also holds a debug flag and a cached
                  database connection that uses these authentication parameters.

  DBMySQL(DBSQL) - DBSQL for MySQL. Includes logic for retrying, and a class method
                   that makes INSERT and SELECT an automic operation with automatic retry.
                 - *many* functions in this should probably be migrated to DBSQL().

The main DBMySQL class method that we use is:

  DBMySQL.csfr(auth, cmd, vals, quiet, rowcount, time_zone, get_column_names, asDicts, debug)
  
When running as a server, credentials can be managed by storing them in a bash script.

For example, let's say you have a WSGI script that needs to know read-only MySQL credentails for a web application. You create a MySQL username called "dbreader" with the password "magic-password-1234" on your MySQL server at mysql.company.com. You give this user SELECT access to the database "database1". You might then create a script called 'dbreader.bash' and put it at /home/www/dbreader.bash:

   $ cat dbreader.bash
   export MYSQL_HOST="mysql.company.com"
   export MYSQL_USER="dbreader"
   export MYSQL_PASSWORD="magic-password-1234"
   export MYSQL_DATABASE="database1"
   alias dbreader="mysql -hMYSQL_HOST -u$MYSQL_USER -p$MYSQL_PASSWORD $MYSQL_DATABASE"
   $

If you source this (which is not secure because it puts the password on the
command line, but hold that thought), you can then test out the dbreader account by just typing 'dbreader'. 

You can also use this bash script to provide credentials to your program using the DBMySQLAuth class:

   auth = DBMySQLAUTH("/home/www/dbreader.bash")

Then you can use auth as the first parameter in the .csfr() method.

Note: Currently, the end of this module also a methods for a remote system load
management system that was used to debug the persistent
connections. That's no longer and will be removed at a later date.


"""

MYSQL_HOST = 'MYSQL_HOST'
MYSQL_USER = 'MYSQL_USER'
MYSQL_PASSWORD = 'MYSQL_PASSWORD'
MYSQL_DATABASE = 'MYSQL_DATABASE'


CACHE_SIZE = 2000000
SQL_SET_CACHE = "PRAGMA cache_size = {};".format(CACHE_SIZE)

def timet_iso(t=time.time()):
    """Report a time_t as an ISO-8601 time format. Defaults to now."""
    return datetime.datetime.now().isoformat()[0:19]

def hostname():
    """Hostname without domain"""
    return socket.gethostname().partition('.')[0]

class DBSQL:
    def __enter__(self):
        return self

    def __exit__(self,a,b,c):
        self.conn.close()

    def create_schema(self,schema):
        """Create the schema if it doesn't exist."""
        c = self.conn.cursor()
        for line in schema.split(";"):
            line = line.strip()
            if len(line)>0:
                print(line)
                c.execute(line)

    def execselect(self, sql, vals=()):
        """Execute a SQL query and return the first line"""
        c = self.conn.cursor()
        c.execute(sql, vals)
        return c.fetchone()

    def cursor(self):
        return self.conn.cursor()

    def commit(self):
        self.conn.commit()

    def close(self):
        self.conn.close()

class DBSqlite3(DBSQL):
    def __init__(self,*,fname=None):
        try:
            import sqlite3
            self.conn = sqlite3.connect(fname)
        except sqlite3.OperationalError as e:
            print(f"Cannot open database file: {fname}")
            exit(1)
        
class DBMySQLAuth:
    """Class that represents MySQL credentials. Will cache the connection. If run under bottle, the bottle object can be passed in, and cached_db is stored in the request-local storage."""

    def __init__(self,*,host,database,user,password,bottle=None):
        self.host     = host
        self.database = database
        self.user     =user
        self.password = password
        self.debug    = False   # enable debugging
<<<<<<< HEAD
        self.cached_db= None    # cached connection
=======
        self.dbcache  = dict()  # dictionary of cached connections.
        self.bottle   = bottle
>>>>>>> 4176f1f2

    def __eq__(self,other):
        return ((self.host==other.host) and (self.database==other.database)
                and (self.user==other.user) and (self.password==other.password))

    def __hash__(self):
        return hash(self.host) ^ hash(self.database) ^ hash(self.user) ^ hash(self.password)

    def __repr__(self):
        return f"<DBMySQLAuth:{self.host}:{self.database}:{self.user}:*****>"

<<<<<<< HEAD
    @staticmethod
    def GetBashEnv(filename):
        """Loads the bash environment variables specified by 'export NAME=VALUE' into a dictionary and returns it"""
        DB_RE = re.compile("export (.+)=(.+)")
        ret   = {}
        with open( filename ) as f:
            for line in f:
                m = DB_RE.search(line.strip())
                if m:
                    name = m.group(1)
                    val  = m.group(2)
                    # Check for quotes
                    if val[0] in "'\"" and val[0]==val[-1]: 
                        val = val[1:-1]
                    ret[name] = val

    @staticmethod
    def FromEnv(filename):
        """Returns a DDBMySQLAuth formed by reading MYSQL_USER, MYSQL_PASSWORD, MYSQL_HOST and MYSQL_DATABASE envrionemtn variables from a bash script"""
        env = DBMySQLAuth.GetBashEnv(filename)
        return DBMySQLAuth(host = env[MYSQL_HOST], 
                           user = env[MYSQL_USER],
                           password = env[MYSQL_PASSWORD],
                           database = env[MYSQL_DATABASE])
=======
    def cache_store(self,db):
        self.dbcache[ (os.getpid(), threading.get_ident()) ] = db

    def cache_get(self):
        return self.dbcache[ (os.getpid(), threading.get_ident()) ]

    def cache_clear(self):
        try:
            del self.dbcache[ (os.getpid(), threading.get_ident()) ]
        except KeyError as e:
            pass
>>>>>>> 4176f1f2


RETRIES = 10
RETRY_DELAY_TIME = 1
class DBMySQL(DBSQL):
    """MySQL Database Connection"""
    def __init__(self,auth):
        try:
            import mysql.connector as mysql
            internalError = RuntimeError
        except ImportError as e:
            try:
                import pymysql
                import pymysql as mysql
                internalError = pymysql.err.InternalError
            except ImportError as e:
                print(f"Please install MySQL connector with 'conda install mysql-connector-python' or the pure-python pymysql connector")
                raise ImportError()
                
        self.conn = mysql.connect(host=auth.host,
                                  database=auth.database,
                                  user=auth.user,
                                  password=auth.password)
        # Census standard TZ is America/New_York
        try:
            self.cursor().execute('SET @@session.time_zone = "America/New_York"')
        except internalError as e:
            pass
        self.cursor().execute('SET autocommit = 1') # autocommit

    RETRIES = 10
    RETRY_DELAY_TIME = 1
    @staticmethod
    def csfr(auth,cmd,vals=None,quiet=True,rowcount=None,time_zone=None,
             get_column_names=None,asDicts=False,debug=False):
        """Connect, select, fetchall, and retry as necessary.
        @param auth      - authentication otken
        @param cmd       - SQL query
        @param vals      - values for SQL parameters
        @param time_zone - if provided, set the session.time_zone to this value
        @param quiet     - don't print anything
        @param get_column_names - an array in which to return the column names.
        @param asDict    - True to return each row as a dictionary
        """

        assert isinstance(auth,DBMySQLAuth)
        debug = (debug or auth.debug)


        try:
            import mysql.connector.errors as errors
        except ImportError as e:
            import pymysql.err as errors
        for i in range(1,RETRIES):
            try:
                try:
                    db = auth.cache_get()
                except KeyError:
                    if i>1:
                        logging.error(f"Reconnecting. i={i}")
                    db = DBMySQL(auth)
                    auth.cache_store(db)
                result = None
                c      = db.cursor()
                c.execute('SET autocommit=1')
                if time_zone is not None:
                    c.execute('SET @@session.time_zone = "{}"'.format(time_zone)) # MySQL
                try:
                    if quiet==False or debug:
                        logging.warning("quiet:%s debug: %s cmd: %s  vals: %s",quiet,debug,cmd,vals)
                        logging.warning("cmd: %s",(cmd.replace("%s","'%s'"),tuple(vals)))
                        
                    
                    ###
                    ###
                    c.execute(cmd,vals)
                    ###
                    ###

                    if (rowcount is not None) and (c.rowcount!=rowcount):
                        raise RuntimeError(f"{cmd} {vals} expected rowcount={rowcount} != {c.rowcount}")
                except errors.ProgrammingError as e:
                    logging.error("cmd: "+str(cmd))
                    logging.error("vals: "+str(vals))
                    logging.error(str(e))
                    raise e
                except TypeError as e:
                    logging.error(f"TYPE ERROR: cmd:{cmd} vals:{vals} {e}")
                    raise e
                verb = cmd.split()[0].upper()
                if verb in ['SELECT','DESCRIBE','SHOW']:
                    result = c.fetchall()
                    if asDicts and get_column_names is None:
                        get_column_names = []
                    if get_column_names is not None:
                        get_column_names.clear()
                        for (name,type_code,display_size,internal_size,precision,scale,null_ok) in c.description:
                            get_column_names.append(name)
                    if asDicts:
                        result =[OrderedDict(zip(get_column_names, row)) for row in result]
                if verb in ['INSERT']:
                    result = c.lastrowid
                c.close()  # close the cursor
                if i>1:
                    logging.error(f"Success with i={i}")
                if debug:
                    print("   rows={}  row[0]={}".format(len(result), result[0] if len(result)>0 else None),file=sys.stderr)
                return result
            except errors.InterfaceError as e:
                logging.error(e)
                logging.error(f"InterfaceError. threadid={threading.get_ident()} RETRYING {i}/{RETRIES}: {cmd} {vals} ")
                auth.cache_clear()
                pass
            except errors.OperationalError as e:
                logging.error(e)
                logging.error(f"OperationalError. RETRYING {i}/{RETRIES}: {cmd} {vals} ")
                auth.cache_clear()
                pass
            except errors.InternalError as e:
                logging.error(e)
                logging.error(f"InternalError. threadid={threading.get_ident()} RETRYING {i}/{RETRIES}: {cmd} {vals} ")
                auth.cache_clear()
                pass
            except BlockingIOError as e:
                logging.error(e)
                logging.error(f"BlockingIOError. RETRYING {i}/{RETRIES}: {cmd} {vals} ")
                auth.cache_clear()
                pass
            time.sleep(RETRY_DELAY_TIME)
        raise RuntimeError("Retries Exceeded")


    @staticmethod
    def table_columns(auth, table_name):
        """Return a dictionary of the schema. This should probably be upgraded to return the ctools schema"""
        return [row[0] for row in DBMySQL.csfr(auth, "describe "+table_name)]
                    

################################################################
##
## memory profiling tools
##

def maxrss():
    """Return maxrss in bytes, not KB"""
    return resource.getrusage(resource.RUSAGE_SELF)[2]*1024 

def print_maxrss():
    for who in ['RUSAGE_SELF','RUSAGE_CHILDREN']:
        rusage = resource.getrusage(getattr(resource,who))
        print(who,'utime:',rusage[0],'stime:',rusage[1],'maxrss:',rusage[2])

def mem_info(what,df,dump=True):
    import pandas as pd
    print(f'mem_info {what} ({type(df)}):')
    if type(df)!=pd.core.frame.DataFrame:
        print("Total {} memory usage: {:}".format(what,total_size(df)))
    else:
        if dump:
            pd.options.display.max_columns  = 240
            pd.options.display.max_rows     = 5
            pd.options.display.max_colwidth = 240
            print(df)
        for dtype in ['float','int','object']: 
            selected_dtype = df.select_dtypes(include=[dtype])
            mean_usage_b = selected_dtype.memory_usage(deep=True).mean()
            mean_usage_mb = mean_usage_b / 1024 ** 2
            print("Average {} memory usage for {} columns: {:03.2f} MB".format(what,dtype,mean_usage_mb))
        for dt in ['object','int64']:
            for c in df.columns:
                try:
                    if df[c].dtype==dt:
                        print(f"{dt} column: {c}")
                except AttributeError:
                    pass
        df.info(verbose=False,max_cols=160,memory_usage='deep',null_counts=True)
    print("elapsed time at {}: {:.2f}".format(what,time.time() - start_time))
    print("==============================")


def get_free_mem():
    return psutil.virtual_memory().available

REPORT_FREQUENCY = 60           # report this often
last_report = 0                 # last time we reported
def report_load_memory(auth):
    """Report and print the load and free memory; return free memory"""
    global last_report
    free_mem = get_free_mem()

    # print current tasks
    # See https://stackoverflow.com/questions/2366813/on-duplicate-key-ignore regarding
    # why we should not use "INSERT IGNORE"
    if last_report < time.time() + REPORT_FREQUENCY:
        DBMySQL.csfr(auth,"insert into sysload (t, host, min1, min5, min15, freegb) "
                     "values (now(), %s, %s, %s, %s, %s) "
                     "ON DUPLICATE KEY update min1=min1", 
                     [HOSTNAME] + list(os.getloadavg()) + [get_free_mem()//GiB],
                     quiet=quiet)
        last_report = time.time()

    
<|MERGE_RESOLUTION|>--- conflicted
+++ resolved
@@ -143,12 +143,8 @@
         self.user     =user
         self.password = password
         self.debug    = False   # enable debugging
-<<<<<<< HEAD
-        self.cached_db= None    # cached connection
-=======
         self.dbcache  = dict()  # dictionary of cached connections.
         self.bottle   = bottle
->>>>>>> 4176f1f2
 
     def __eq__(self,other):
         return ((self.host==other.host) and (self.database==other.database)
@@ -160,7 +156,6 @@
     def __repr__(self):
         return f"<DBMySQLAuth:{self.host}:{self.database}:{self.user}:*****>"
 
-<<<<<<< HEAD
     @staticmethod
     def GetBashEnv(filename):
         """Loads the bash environment variables specified by 'export NAME=VALUE' into a dictionary and returns it"""
@@ -185,7 +180,7 @@
                            user = env[MYSQL_USER],
                            password = env[MYSQL_PASSWORD],
                            database = env[MYSQL_DATABASE])
-=======
+
     def cache_store(self,db):
         self.dbcache[ (os.getpid(), threading.get_ident()) ] = db
 
@@ -197,7 +192,7 @@
             del self.dbcache[ (os.getpid(), threading.get_ident()) ]
         except KeyError as e:
             pass
->>>>>>> 4176f1f2
+
 
 
 RETRIES = 10
