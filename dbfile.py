--- conflicted
+++ resolved
@@ -1,11 +1,9 @@
 # dbfile.py
 
-<<<<<<< HEAD
-=======
+
 from os.path import basename, abspath, dirname
 from collections import OrderedDict
 from abc import ABC, abstractmethod
->>>>>>> 945512c0
 import datetime
 import time
 import os
