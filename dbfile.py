# dbfile.py


from os.path import basename, abspath, dirname
from collections import OrderedDict
from abc import ABC, abstractmethod
import datetime
import time
import os
import logging
import sys
import threading
import sqlite3
import socket
import re
import resource

from os.path import basename, abspath, dirname
from collections import OrderedDict
from abc import ABC, abstractmethod

"""
This is the dbfile.py (database file)

This package is mostly here for the MySQL interface, but parts can also be used with SQLite3.

The goals of this package:

- Provide a higher-level abstraction for database access than provided by Python's built-in SQLite3 anad MySQL classes.

- Provide a more efficient interface than one typically gets using an Object Relation Mapper (ORM) such as SQLAlchemy.

- For MySQL, provide an easy-to-use mechanism for handling authentication.

- For MySQL, provide a system that allows for long-lived connections from an application to the MySQL database,
  but which automatically re-connects and retries the last transaction when the connection is interrupted. This means
  that connections need to be cached and to be atomic when at all possible.

- Make it easy to access internals.

- Make error handling easy.

- Make debugging easy.

- Eliminate code that tends to be repeated in applications that use a database.

The following classes are provided:

  DBSQL() - An abstract SQLDatbase class. Largely wraps the Python API.
  DBSqlite3(DBQSL) - DBSQL for SQLite3. The __init__ method lets one specify the file.
  DBMySQLAuth() - An authentication object for MySQL. Allows host, database, user, password to
                  be passed as a single parameter. Also holds a debug flag and a cached
                  database connection that uses these authentication parameters.

  DBMySQL(DBSQL) - DBSQL for MySQL. Includes logic for retrying, and a class method
                   that makes INSERT and SELECT an automic operation with automatic retry.
                 - *many* functions in this should probably be migrated to DBSQL().

The main DBMySQL class method that we use is:

  DBMySQL.csfr(auth, cmd, vals, quiet, rowcount, time_zone, get_column_names, asDicts, debug)

  "Connect, Select, FetchAll, Retry"

cmd - Statements should use "%s" for substituted arguments; this is turned to ? for SQLite3
    - Use INSERT IGNORE; this is turned to "INSERT OR IGNORE" for MySQL

When running as a server, credentials can be managed by storing them in a bash script.

For example, let's say you have a WSGI script that needs to know read-only MySQL credentails for a web application. You create a MySQL username called "dbreader" with the password "magic-password-1234" on your MySQL server at mysql.company.com. You give this user SELECT access to the database "database1". You might then create a script called 'dbreader.bash' and put it at /home/www/dbreader.bash:

   $ cat dbreader.bash
   export MYSQL_HOST="mysql.company.com"
   export MYSQL_USER="dbreader"
   export MYSQL_PASSWORD="magic-password-1234"
   export MYSQL_DATABASE="database1"
   alias dbreader="mysql -hMYSQL_HOST -u$MYSQL_USER -p$MYSQL_PASSWORD $MYSQL_DATABASE"
   $

If you source this (which is not secure because it puts the password on the
command line, but hold that thought), you can then test out the dbreader account by just typing 'dbreader'.

You can also use this bash script to provide credentials to your program using the DBMySQLAuth class:

   auth = ctools.dbfile.DBMySQLAuth.FromEnv("/home/www/dbreader.bash")

Then you can use auth as the first parameter in the .csfr() method.

Other methods include:

   auth = ctools.dbfile.DBMySQLAuth.FromConfig() # reads from a config.ini file

Note: Currently, the end of this module also a methods for a remote system load
management system that was used to debug the persistent
connections. That's no longer and will be removed at a later date.


"""

MYSQL_HOST = 'MYSQL_HOST'
MYSQL_USER = 'MYSQL_USER'
MYSQL_PASSWORD = 'MYSQL_PASSWORD'
MYSQL_DATABASE = 'MYSQL_DATABASE'

CACHE_SIZE = 2000000
SQL_SET_CACHE = "PRAGMA cache_size = {};".format(CACHE_SIZE)

sys.path.append(dirname(dirname(abspath(__file__))))

def sql_InternalError():
    try:
        import mysql.connector as mysql
        return RuntimeError
    except ImportError as e:
        pass
    try:
        import pymysql
        import pymysql as mysql
        return pymysql.err.InternalError
    except ImportError as e:
        pass
    print(f"Please install MySQL connector with 'conda install mysql-connector-python' or the pure-python pymysql connector", file=sys.stderr)
    raise ImportError()

def sql_errors():
    try:
        import mysql.connector.errors as errors
        return errors
    except ImportError as e:
        pass

    try:
        import pymysql.err as errors
        return errors
    except ImportError as e:
        pass
    print(f"Please install MySQL connector with 'conda install mysql-connector-python' or the pure-python pymysql connector", file=sys.stderr)
    raise ImportError()


def sql_MySQLError():
    import pymysql
    return pymysql.MySQLError

def sql_mysql():
    try:
        import mysql
        return mysql
    except ImportError as e:
        pass
    try:
        import pymysql
        return pymysql
    except ImportError as e:
        pass
    print(f"Please install MySQL connector with 'conda install mysql-connector-python' or the pure-python pymysql connector", file=sys.stderr)
    raise ImportError()

def timet_iso(t=time.time()):
    """Report a time_t as an ISO-8601 time format. Defaults to now."""
    return datetime.datetime.now().isoformat()[0:19]

def hostname():
    """Hostname without domain"""
    return socket.gethostname().partition('.')[0]


class DBSQL(ABC):
    def __init__(self, dicts=True, debug=False):
        self.dicts = dicts
        self.debug = debug
        self.MySQLError = sql_MySQLError()

    def __enter__(self):
        return self

    def __exit__(self, a, b, c):
        self.conn.close()

    def execute(self, cmd, *args, debug=False, **kwargs):
        """Execute a SQL command and return the the iterator"""
        if self.debug or debug:
            print(f"execute: {cmd}", file=sys.stderr)
            t0 = time.time()
        try:
            res = self.conn.cursor().execute(cmd, *args, **kwargs)
        except (sqlite3.Error, self.MySQLError) as e:
            print(cmd, *args, file=sys.stderr)
            print(e, file=sys.stderr)
            exit(1)
        if self.debug or debug:
            t1 = time.time()
            print(f"time: {t1-t0}", file=sys.stderr)
        return res

    def cursor(self):
        return self.conn.cursor()

    def commit(self):
        self.conn.commit()

    def create_schema(self, schema, *, debug=False):
        """Create the schema if it doesn't exist."""
        c = self.conn.cursor()
        for line in schema.split(";"):
            line = line.strip()
            if len(line)>0:
                if self.debug or debug:
                    print(f"{line};", file=sys.stderr)
                try:
                    c.execute(line)
                except (sqlite3.Error, self.MySQLError) as e:
                    print("SQL:", line, file=sys.stderr)
                    print("Error:", e, file=sys.stderr)
                    exit(1)

    def execselect(self, sql, vals=()):
        """Execute a SQL query and return the first line"""
        c = self.conn.cursor()
        c.execute(sql, vals)
        return c.fetchone()

    def close(self):
        self.conn.close()


class DBSqlite3(DBSQL):
    def __init__(self, fname=None, *args, **kwargs):
        super().__init__(*args, **kwargs)
        try:
            self.conn = sqlite3.connect(fname)
            if self.dicts:
                self.conn.row_factory = sqlite3.Row    # user wants dicts

        except sqlite3.OperationalError as e:
            print(f"Cannot open database file: {fname}")
            exit(1)

    def set_cache_bytes(self, b):
        self.execute(f"PRAGMA cache_size = {-b/1024}")  # negative numbers are multiples of 1024

    # For sqlite3, csfr doesn't need to be a static method, because we don't disconnect from the database
    # Notice that we try to keep API compatiability, but we lose 'auth'. We also change '%s' into '?'
<<<<<<< HEAD
    def csfr(self, auth, cmd, vals=[], *, quiet=True, rowcount=None, time_zone=None,
=======
    def csfr(self, auth, cmd, vals=[], quiet=True, rowcount=None, time_zone=None,
>>>>>>> 12bd2fdb
             get_column_names=None, asDicts=False, debug=False, cache=True):
        assert auth is None
        assert get_column_names is None  # not implemented yet
        cmd = cmd.replace("%s", "?")
        cmd = cmd.replace("INSERT IGNORE", "INSERT OR IGNORE")

        if quiet==False:
            print(f"PID{os.getpid()}: cmd:{cmd} vals:{vals}")
        if debug or self.debug:
            print(f"PID{os.getpid()}: cmd:{cmd} vals:{vals}", file=sys.stderr)

        try:
            c = self.conn.execute(cmd, vals)
        except (sqlite3.OperationalError, sqlite3.InterfaceError) as e:
            print(f"cmd: {cmd}", file=sys.stderr)
            print(f"vals: {vals}", file=sys.stderr)
            print(str(e), file=sys.stderr)
            raise RuntimeError("Invalid SQL")

        verb = cmd.split()[0].upper()
        if verb in ['INSERT', 'DELETE', 'UPDATE']:
            return
        elif verb in ['SELECT', 'DESCRIBE', 'SHOW']:
            return c.fetchall()
        else:
            raise RuntimeError(f"Unknown SQLite3 verb '{verb}'")


class DBMySQLAuth:
    """Class that represents MySQL credentials. Will cache the
connection. """

    def __init__(self, *, host, database, user, password, debug=False):
        self.host     = host
        self.database = database
        self.user     = user
        self.password = password
        self.debug    = debug   # enable debugging
        self.dbcache  = dict()  # dictionary of cached connections.

    def __eq__(self, other):
        return ((self.host==other.host) and (self.database==other.database)
                and (self.user==other.user) and (self.password==other.password))

    def __hash__(self):
        return hash(self.host) ^ hash(self.database) ^ hash(self.user) ^ hash(self.password)

    def __repr__(self):
        return f"<DBMySQLAuth:{self.host}:{self.database}:{self.user}:*****:debug={self.debug}>"

    @staticmethod
    def GetBashEnv(filename):
        """Loads the bash environment variables specified by 'export NAME=VALUE' into a dictionary and returns it"""
        DB_RE = re.compile("export (.+)=(.+)")
        ret   = {}
        with open(filename) as f:
            for line in f:
                m = DB_RE.search(line.strip())
                if m:
                    name = m.group(1)
                    val  = m.group(2)
                    # Check for quotes
                    if val[0] in "'\"" and val[0]==val[-1]:
                        val = val[1:-1]
                    ret[name] = val
        return ret

    @staticmethod
    def FromEnv(filename):
        """Returns a DDBMySQLAuth formed by reading MYSQL_USER, MYSQL_PASSWORD, MYSQL_HOST and MYSQL_DATABASE envrionemnt variables from a bash script"""
        env = DBMySQLAuth.GetBashEnv(filename)
        try:
            return DBMySQLAuth(host = env[MYSQL_HOST],
                               user = env[MYSQL_USER],
                               password = env[MYSQL_PASSWORD],
                               database = env[MYSQL_DATABASE])
        except KeyError as e:
            logging.error("filename: %s",filename)
            for var in env:
                logging.error("env[%s] = %s",var,env[var])
            raise e


    @staticmethod
    def FromConfig(section, debug=None):
        """Returns from the section of a config file"""
        try:
            return DBMySQLAuth(host=section[MYSQL_HOST],
                               user=section[MYSQL_USER],
                               password=section[MYSQL_PASSWORD],
                               database=section[MYSQL_DATABASE],
                               debug=debug)
        except KeyError as e:
            pass
        raise KeyError(f"config file section must have {MYSQL_HOST}, {MYSQL_USER}, {MYSQL_PASSWORD} and {MYSQL_DATABASE} options in section {section}. Only options found: {list(section.keys())}")

    def cache_store(self, db):
        self.dbcache[(os.getpid(), threading.get_ident())] = db

    def cache_get(self):
        return self.dbcache[(os.getpid(), threading.get_ident())]

    def cache_clear(self):
        try:
            del self.dbcache[(os.getpid(), threading.get_ident())]
        except KeyError as e:
            pass


RETRIES = 10
RETRY_DELAY_TIME = 1
class DBMySQL(DBSQL):
    """MySQL Database Connection"""

    def __init__(self, auth, *args, **kwargs):
        super().__init__(*args, **kwargs)
        self.auth  = auth
        self.debug = self.debug or auth.debug
        self.mysql = sql_mysql()
        self.internalError = sql_InternalError()
        self.conn = self.mysql.connect(host=auth.host,
                                       database=auth.database,
                                       user=auth.user,
                                       password=auth.password,
                                       autocommit=True)
        if self.debug:
            print(f"Successfully connected to {auth}", file=sys.stderr)
        # Census standard TZ is America/New_York
        try:
            self.cursor().execute('SET @@session.time_zone = "America/New_York"')
        except self.internalError as e:
            pass

    RETRIES = 10
    RETRY_DELAY_TIME = 1
    IGNORED = 'IGNORED'

    @staticmethod
    def explain(cmd, vals):
        if (not isinstance(vals, list)) and (not isinstance(vals, tuple)) and (not vals is None):
            raise ValueError("vals is type %s expected list" % type(vals))

        def myquote(v):
            if isinstance(v, str):
                return "'" +v +"'"
            return str(v)
        if vals is not None:
            return cmd % tuple([myquote(v) for v in vals])
        else:
            return cmd

    @staticmethod
<<<<<<< HEAD
    def csfr(auth, cmd, vals=None, *,
             quiet=True, rowcount=None, time_zone=None, setup=None, setup_vals=(),
             get_column_names=None, asDicts=False, debug=False, dry_run=False, cache=True):
=======
    def csfr(auth, cmd, vals=None, quiet=True, rowcount=None, time_zone=None,
             setup=None, setup_vals=(),
             get_column_names=None, asDicts=False, debug=False, dry_run=False, cache=True, nolog=[], ignore=[]):
>>>>>>> 12bd2fdb
        """Connect, select, fetchall, and retry as necessary.
        :param auth:      - authentication otken
        :param cmd:       - SQL query
        :param vals:      - values for SQL parameters
        :param setup:     - An SQL statement that runs before cmd (typcially setting a variable)
        :param setup_vals: - Values for SQL parameters for setup
        :param time_zone: - if provided, set the session.time_zone to this value
        :param quiet:     - don't print anything
        :param get_column_names: - an array in which to return the column names.
        :param asDict:    - True to return each row as a dictionary
        :param nolog:     - array of error codes that shouldn't be logged with logging.errror
        :param ignore:    - array of error codes to silently ignore.
        """

        debug = (debug or auth.debug)

        errors = sql_errors()
        for i in range(1, RETRIES):
            try:
                try:
                    db = auth.cache_get()
                except KeyError:
                    if i>2:
                        logging.warning(f"Reconnecting. i={i}")
                    db = DBMySQL(auth)
                    auth.cache_store(db)
                result = None
                c      = db.cursor()
                c.execute('SET autocommit=1')
                if time_zone is not None:
                    c.execute('SET @@session.time_zone = "{}"'.format(time_zone))  # MySQL

                try:
                    if quiet==False or debug:
                        logging.warning("quiet:%s debug: %s cmd: %s  vals: %s", quiet, debug, cmd, vals)
                        logging.warning("EXPLAIN:")
                        logging.warning(DBMySQL.explain(cmd, vals))

                    ###
                    ###
                    if dry_run:
                        logging.warning("Would execute: %s,%s", cmd, vals)
                        return None

                    # If there are multiple queries, execute them all.
                    # Hopefully there is no semi-colon in a quoted string.
                    if setup is not None:
                        c.execute(setup, setup_vals)
                    t0 = time.time()
                    c.execute(cmd, vals)
                    t1 = time.time()
                    ###
                    ###

                    if debug:
                        logging.warning("TIME TO EXECUTE: %s", t1 -t0)

                    if (rowcount is not None) and (c.rowcount!=rowcount):
                        raise RuntimeError(f"{cmd} {vals} expected rowcount={rowcount} != {c.rowcount}")

                except (errors.ProgrammingError, errors.InternalError, errors.IntegrityError, errors.InterfaceError) as e:
                    if e.args[0] in ignore:
                        return DBMySQL.IGNORED
                    if e.args[0] not in nolog:
                        logging.error("setup: %s", setup)
                        logging.error("setup_vals: %s", setup_vals)
                        logging.error("cmd: %s", cmd)
                        logging.error("vals: %s", vals)
                        logging.error("explained: %s ", DBMySQL.explain(cmd, vals))
                        logging.error(str(e))
                    raise e

                except TypeError as e:
                    logging.error(f"TYPE ERROR: cmd:{cmd} vals:{vals} {e}")
                    if 'not enough' in str(e):
                        logging.error("Count of parameters: %s  count of values: %s", cmd.count("%"), len(vals))
                    raise e

                verb = cmd.split()[0].upper()
                if verb in ['SELECT', 'DESCRIBE', 'SHOW']:
                    result = c.fetchall()
                    if asDicts and get_column_names is None:
                        get_column_names = []
                    if get_column_names is not None:
                        get_column_names.clear()
                        for (name, type_code, display_size, internal_size, precision, scale, null_ok) in c.description:
                            get_column_names.append(name)
                    if asDicts:
                        result =[OrderedDict(zip(get_column_names, row)) for row in result]
                    if debug:
                        logging.warning("   SELECTED ROWS count=%s  row[0]=%s", len(result), result[0] if len(result)>0 else None)
                if verb in ['INSERT']:
                    result = c.lastrowid
                    if debug:
                        logging.warning("   INSERT c.lastworid=%s", c.lastrowid)
                if verb in ['UPDATE']:
                    result = c.rowcount
                c.close()  # close the cursor
                if i>2:
                    logging.warning(f"Success with i={i}")
                return result
            except errors.OperationalError as e:
                if e.args[0] in (1044,1045):  # access denied
                    print(f"Access denied: auth:{auth}", file=sys.stderr)
                    raise(e)
                elif e.args[0]==1054:  # invalid column
                    print(f"Invalid Column in CMD: {cmd}",file = sys.stderr)
                    raise(e)
                elif e.args[0]==1049:
                    print(f"Unknown database in CMD: {cmd}",file=sys.stderr)
                    raise(e)
                if i>1:
                    logging.warning(e)
                    logging.warning(f"OperationalError. RETRYING {i}/{RETRIES}: {cmd} {vals} ")
                auth.cache_clear()
                pass
            except errors.InternalError as e:
                se = str(e)
                if ("Unknown column" in se) or ("Column count" in se) or ("JSON" in se):
                    logging.error(se)
                    raise e
                if i>1:
                    logging.warning(e)
                    logging.warning(f"InternalError. threadid={threading.get_ident()} RETRYING {i}/{RETRIES}: {cmd} {vals} ")
                auth.cache_clear()
                pass
            except BlockingIOError as e:
                if i>1:
                    logging.warning(e)
                    logging.warning(f"BlockingIOError. RETRYING {i}/{RETRIES}: {cmd} {vals} ")
                auth.cache_clear()
                pass
            time.sleep(RETRY_DELAY_TIME)
        raise RuntimeError("Retries Exceeded")

    @staticmethod
    def table_columns(auth, table_name):
        """Return a dictionary of the schema. This should probably be upgraded to return the ctools schema"""
        return [row[0] for row in DBMySQL.csfr(auth, "describe " +table_name)]<|MERGE_RESOLUTION|>--- conflicted
+++ resolved
@@ -241,11 +241,7 @@
 
     # For sqlite3, csfr doesn't need to be a static method, because we don't disconnect from the database
     # Notice that we try to keep API compatiability, but we lose 'auth'. We also change '%s' into '?'
-<<<<<<< HEAD
     def csfr(self, auth, cmd, vals=[], *, quiet=True, rowcount=None, time_zone=None,
-=======
-    def csfr(self, auth, cmd, vals=[], quiet=True, rowcount=None, time_zone=None,
->>>>>>> 12bd2fdb
              get_column_names=None, asDicts=False, debug=False, cache=True):
         assert auth is None
         assert get_column_names is None  # not implemented yet
@@ -398,15 +394,9 @@
             return cmd
 
     @staticmethod
-<<<<<<< HEAD
     def csfr(auth, cmd, vals=None, *,
              quiet=True, rowcount=None, time_zone=None, setup=None, setup_vals=(),
-             get_column_names=None, asDicts=False, debug=False, dry_run=False, cache=True):
-=======
-    def csfr(auth, cmd, vals=None, quiet=True, rowcount=None, time_zone=None,
-             setup=None, setup_vals=(),
              get_column_names=None, asDicts=False, debug=False, dry_run=False, cache=True, nolog=[], ignore=[]):
->>>>>>> 12bd2fdb
         """Connect, select, fetchall, and retry as necessary.
         :param auth:      - authentication otken
         :param cmd:       - SQL query
