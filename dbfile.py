# dbfile.py

from os.path import basename, abspath, dirname
from collections import OrderedDict
from abc import ABC, abstractmethod
import total_size
import datetime
import time
import os
import logging
import sys
import threading
import sqlite3
import socket
import re
import resource

MY_DIR=os.path.dirname(os.path.abspath(__file__))
if MY_DIR not in sys.path:
    sys.path.append(MY_DIR)


"""
This is the dbfile.py (database file)

This package is mostly here for the MySQL interface, but parts can also be used with SQLite3.

The goals of this package:

- Provide a higher-level abstraction for database access than provided by Python's built-in SQLite3 anad MySQL classes.

- Provide a more efficient interface than one typically gets using an Object Relation Mapper (ORM) such as SQLAlchemy.

- For MySQL, provide an easy-to-use mechanism for handling authentication.

- For MySQL, provide a system that allows for long-lived connections from an application to the MySQL database,
  but which automatically re-connects and retries the last transaction when the connection is interrupted. This means
  that connections need to be cached and to be atomic when at all possible.

- Make it easy to access internals.

- Make error handling easy.

- Make debugging easy.

- Eliminate code that tends to be repeated in applications that use a database.

The following classes are provided:

  DBSQL() - An abstract SQLDatbase class. Largely wraps the Python API.
  DBSqlite3(DBQSL) - DBSQL for SQLite3. The __init__ method lets one specify the file.
  DBMySQLAuth() - An authentication object for MySQL. Allows host, database, user, password to
                  be passed as a single parameter. Also holds a debug flag and a cached
                  database connection that uses these authentication parameters.

  DBMySQL(DBSQL) - DBSQL for MySQL. Includes logic for retrying, and a class method
                   that makes INSERT and SELECT an automic operation with automatic retry.
                 - *many* functions in this should probably be migrated to DBSQL().

The main DBMySQL class method that we use is:

  DBMySQL.csfr(auth, cmd, vals, quiet, rowcount, time_zone, get_column_names, asDicts, debug)

  "Connect, Select, FetchAll, Retry"

cmd - Statements should use "%s" for substituted arguments; this is turned to ? for SQLite3
    - Use INSERT IGNORE; this is turned to "INSERT OR IGNORE" for MySQL

When running as a server, credentials can be managed by storing them in a bash script.

For example, let's say you have a WSGI script that needs to know read-only MySQL credentails for a web application. You create a MySQL username called "dbreader" with the password "magic-password-1234" on your MySQL server at mysql.company.com. You give this user SELECT access to the database "database1". You might then create a script called 'dbreader.bash' and put it at /home/www/dbreader.bash:

   $ cat dbreader.bash
   export MYSQL_HOST="mysql.company.com"
   export MYSQL_USER="dbreader"
   export MYSQL_PASSWORD="magic-password-1234"
   export MYSQL_DATABASE="database1"
   alias dbreader="mysql -hMYSQL_HOST -u$MYSQL_USER -p$MYSQL_PASSWORD $MYSQL_DATABASE"
   $

If you source this (which is not secure because it puts the password on the
command line, but hold that thought), you can then test out the dbreader account by just typing 'dbreader'.

You can also use this bash script to provide credentials to your program using the DBMySQLAuth class:

   auth = ctools.dbfile.DBMySQLAuth.FromEnv("/home/www/dbreader.bash")

Then you can use auth as the first parameter in the .csfr() method.

Other methods include:

   auth = ctools.dbfile.DBMySQLAuth.FromConfig() # reads from a config.ini file

Note: Currently, the end of this module also a methods for a remote system load
management system that was used to debug the persistent
connections. That's no longer and will be removed at a later date.


"""

MYSQL_HOST = 'MYSQL_HOST'
MYSQL_USER = 'MYSQL_USER'
MYSQL_PASSWORD = 'MYSQL_PASSWORD'
MYSQL_DATABASE = 'MYSQL_DATABASE'

CACHE_SIZE = 2000000
SQL_SET_CACHE = "PRAGMA cache_size = {};".format(CACHE_SIZE)

sys.path.append(dirname(dirname(abspath(__file__))))

def sql_InternalError():
    try:
        import mysql.connector as mysql
        return RuntimeError
    except ImportError as e:
        pass
    try:
        import pymysql
        import pymysql as mysql
        return pymysql.err.InternalError
    except ImportError as e:
        pass
    print(f"Please install MySQL connector with 'conda install mysql-connector-python' or the pure-python pymysql connector", file=sys.stderr)
    raise ImportError()

def sql_errors():
    try:
        import mysql.connector.errors as errors
        return errors
    except ImportError as e:
        pass

    try:
        import pymysql.err as errors
        return errors
    except ImportError as e:
        pass
    print(f"Please install MySQL connector with 'conda install mysql-connector-python' or the pure-python pymysql connector", file=sys.stderr)
    raise ImportError()


def sql_MySQLError():
    import pymysql
    return pymysql.MySQLError

def sql_mysql():
    try:
        import mysql
        return mysql
    except ImportError as e:
        pass
    try:
        import pymysql
        return pymysql
    except ImportError as e:
        pass
    print(f"Please install MySQL connector with 'conda install mysql-connector-python' or the pure-python pymysql connector", file=sys.stderr)
    raise ImportError()

def timet_iso(t=time.time()):
    """Report a time_t as an ISO-8601 time format. Defaults to now."""
    return datetime.datetime.now().isoformat()[0:19]

def hostname():
    """Hostname without domain"""
    return socket.gethostname().partition('.')[0]


class DBSQL(ABC):
    def __init__(self, dicts=True, debug=False):
        self.dicts = dicts
        self.debug = debug
        self.MySQLError = sql_MySQLError()

    def __enter__(self):
        return self

    def __exit__(self, a, b, c):
        self.conn.close()

    def execute(self, cmd, *args, debug=False, **kwargs):
        if self.debug or debug:
            print(f"execute: {cmd}", file=sys.stderr)
            t0 = time.time()
        try:
            res = self.conn.cursor().execute(cmd, *args, **kwargs)
        except (sqlite3.Error, self.MySQLError) as e:
            print(cmd, *args, file=sys.stderr)
            print(e, file=sys.stderr)
            exit(1)
        if self.debug or debug:
            t1 = time.time()
            print(f"time: {t1-t0}", file=sys.stderr)
        return res

    def cursor(self):
        return self.conn.cursor()

    def commit(self):
        self.conn.commit()

    def create_schema(self, schema, *, debug=False):
        """Create the schema if it doesn't exist."""
        c = self.conn.cursor()
        for line in schema.split(";"):
            line = line.strip()
            if len(line)>0:
                if self.debug or debug:
                    print(f"{line};", file=sys.stderr)
                try:
                    c.execute(line)
                except (sqlite3.Error, self.MySQLError) as e:
                    print("SQL:", line, file=sys.stderr)
                    print("Error:", e, file=sys.stderr)
                    exit(1)

    def execselect(self, sql, vals=()):
        """Execute a SQL query and return the first line"""
        c = self.conn.cursor()
        c.execute(sql, vals)
        return c.fetchone()

    def close(self):
        self.conn.close()


class DBSqlite3(DBSQL):
    def __init__(self, fname=None, *args, **kwargs):
        super().__init__(*args, **kwargs)
        try:
            self.conn = sqlite3.connect(fname)
            if self.dicts:
                self.conn.row_factory = sqlite3.Row    # user wants dicts

        except sqlite3.OperationalError as e:
            print(f"Cannot open database file: {fname}")
            exit(1)

    def set_cache_bytes(self, b):
        self.execute(f"PRAGMA cache_size = {-b/1024}")  # negative numbers are multiples of 1024

    # For sqlite3, csfr doesn't need to be a static method, because we don't disconnect from the database
    # Notice that we try to keep API compatiability, but we lose 'auth'. We also change '%s' into '?'
    def csfr(self, auth, cmd, vals=[], quiet=True, rowcount=None, time_zone=None,
             get_column_names=None, asDicts=False, debug=False, cache=True):
        assert auth is None
        assert get_column_names is None  # not implemented yet
        cmd = cmd.replace("%s", "?")
        cmd = cmd.replace("INSERT IGNORE", "INSERT OR IGNORE")

        if quiet==False:
            print(f"PID{os.getpid()}: cmd:{cmd} vals:{vals}")
        if debug or self.debug:
            print(f"PID{os.getpid()}: cmd:{cmd} vals:{vals}", file=sys.stderr)

        try:
            c = self.conn.execute(cmd, vals)
        except (sqlite3.OperationalError, sqlite3.InterfaceError) as e:
            print(f"cmd: {cmd}", file=sys.stderr)
            print(f"vals: {vals}", file=sys.stderr)
            print(str(e), file=sys.stderr)
            raise RuntimeError("Invalid SQL")

        verb = cmd.split()[0].upper()
        if verb in ['INSERT', 'DELETE', 'UPDATE']:
            return
        elif verb in ['SELECT', 'DESCRIBE', 'SHOW']:
            return c.fetchall()
        else:
            raise RuntimeError(f"Unknown SQLite3 verb '{verb}'")


class DBMySQLAuth:
    """Class that represents MySQL credentials. Will cache the
connection. """

    def __init__(self, *, host, database, user, password, debug=False):
        self.host     = host
        self.database = database
        self.user     = user
        self.password = password
        self.debug    = debug   # enable debugging
        self.dbcache  = dict()  # dictionary of cached connections.

    def __eq__(self, other):
        return ((self.host==other.host) and (self.database==other.database)
                and (self.user==other.user) and (self.password==other.password))

    def __hash__(self):
        return hash(self.host) ^ hash(self.database) ^ hash(self.user) ^ hash(self.password)

    def __repr__(self):
        return f"<DBMySQLAuth:{self.host}:{self.database}:{self.user}:*****:debug={self.debug}>"

    @staticmethod
    def GetBashEnv(filename):
        """Loads the bash environment variables specified by 'export NAME=VALUE' into a dictionary and returns it"""
        DB_RE = re.compile("export (.+)=(.+)")
        ret   = {}
        with open(filename) as f:
            for line in f:
                m = DB_RE.search(line.strip())
                if m:
                    name = m.group(1)
                    val  = m.group(2)
                    # Check for quotes
                    if val[0] in "'\"" and val[0]==val[-1]:
                        val = val[1:-1]
                    ret[name] = val
        return ret

    @staticmethod
    def FromEnv(filename):
        """Returns a DDBMySQLAuth formed by reading MYSQL_USER, MYSQL_PASSWORD, MYSQL_HOST and MYSQL_DATABASE envrionemnt variables from a bash script"""
        env = DBMySQLAuth.GetBashEnv(filename)
        try:
            return DBMySQLAuth(host = env[MYSQL_HOST],
                               user = env[MYSQL_USER],
                               password = env[MYSQL_PASSWORD],
                               database = env[MYSQL_DATABASE])
        except KeyError as e:
            logging.error("filename: %s",filename)
            for var in env:
                logging.error("env[%s] = %s",var,env[var])
            raise e


    @staticmethod
    def FromConfig(section, debug=None):
        """Returns from the section of a config file"""
        try:
            return DBMySQLAuth(host=section[MYSQL_HOST],
                               user=section[MYSQL_USER],
                               password=section[MYSQL_PASSWORD],
                               database=section[MYSQL_DATABASE],
                               debug=debug)
        except KeyError as e:
            pass
        raise KeyError(f"config file section must have {MYSQL_HOST}, {MYSQL_USER}, {MYSQL_PASSWORD} and {MYSQL_DATABASE} sections")

    def cache_store(self, db):
        self.dbcache[(os.getpid(), threading.get_ident())] = db

    def cache_get(self):
        return self.dbcache[(os.getpid(), threading.get_ident())]

    def cache_clear(self):
        try:
            del self.dbcache[(os.getpid(), threading.get_ident())]
        except KeyError as e:
            pass


RETRIES = 10
RETRY_DELAY_TIME = 1
class DBMySQL(DBSQL):
    """MySQL Database Connection"""

    def __init__(self, auth, *args, **kwargs):
        super().__init__(*args, **kwargs)
        self.debug = self.debug or auth.debug
        self.mysql = sql_mysql()
        self.internalError = sql_InternalError()
        self.conn = self.mysql.connect(host=auth.host,
                                       database=auth.database,
                                       user=auth.user,
                                       password=auth.password)
        if self.debug:
            print(f"Successfully connected to {auth}", file=sys.stderr)
        # Census standard TZ is America/New_York
        try:
            self.cursor().execute('SET @@session.time_zone = "America/New_York"')
        except self.internalError as e:
            pass
        self.cursor().execute('SET autocommit = 1')  # autocommit

    RETRIES = 10
    RETRY_DELAY_TIME = 1

    @staticmethod
    def explain(cmd, vals):
        if (not isinstance(vals, list)) and (not isinstance(vals, tuple)) and (not vals is None):
            raise ValueError("vals is type %s expected list" % type(vals))

        def myquote(v):
            if isinstance(v, str):
                return "'" +v +"'"
            return str(v)
        if vals is not None:
            return cmd % tuple([myquote(v) for v in vals])
        else:
            return cmd

    @staticmethod
    def csfr(auth, cmd, vals=None, quiet=True, rowcount=None, time_zone=None,
             setup=None, setup_vals=(),
             get_column_names=None, asDicts=False, debug=False, dry_run=False, cache=True):
        """Connect, select, fetchall, and retry as necessary.
        @param auth      - authentication otken
        @param cmd       - SQL query
        @param vals      - values for SQL parameters
        @param setup     - An SQL statement that runs before cmd (typcially setting a variable)
        @param setup_vals - Values for SQL parameters for setup
        @param time_zone - if provided, set the session.time_zone to this value
        @param quiet     - don't print anything
        @param get_column_names - an array in which to return the column names.
        @param asDict    - True to return each row as a dictionary
        """

        debug = (debug or auth.debug)

        errors = sql_errors()
        for i in range(1, RETRIES):
            try:
                try:
                    db = auth.cache_get()
                except KeyError:
                    if i>2:
                        logging.warning(f"Reconnecting. i={i}")
                    db = DBMySQL(auth)
                    auth.cache_store(db)
                result = None
                c      = db.cursor()
                c.execute('SET autocommit=1')
                if time_zone is not None:
                    c.execute('SET @@session.time_zone = "{}"'.format(time_zone))  # MySQL

                try:
                    if quiet==False or debug:
                        logging.warning("quiet:%s debug: %s cmd: %s  vals: %s", quiet, debug, cmd, vals)
                        logging.warning("EXPLAIN:")
                        logging.warning(DBMySQL.explain(cmd, vals))

                    ###
                    ###
                    if dry_run:
                        logging.warning("Would execute: %s,%s", cmd, vals)
                        return None

                    # If there are multiple queries, execute them all.
                    # Hopefully there is no semi-colon in a quoted string.
                    if setup is not None:
                        c.execute(setup, setup_vals)
                    t0 = time.time()
                    c.execute(cmd, vals)
                    t1 = time.time()
                    ###
                    ###

                    if debug:
                        logging.warning("TIME TO EXECUTE: %s", t1 -t0)

                    if (rowcount is not None) and (c.rowcount!=rowcount):
                        raise RuntimeError(f"{cmd} {vals} expected rowcount={rowcount} != {c.rowcount}")

                except (errors.ProgrammingError, errors.InternalError, errors.IntegrityError, errors.InterfaceError) as e:
                    logging.error("setup: %s", setup)
                    logging.error("setup_vals: %s", setup_vals)
                    logging.error("cmd: %s", cmd)
                    logging.error("vals: %s", vals)
                    logging.error("explained: %s ", DBMySQL.explain(cmd, vals))
                    logging.error(str(e))
                    raise e

                except TypeError as e:
                    logging.error(f"TYPE ERROR: cmd:{cmd} vals:{vals} {e}")
                    if 'not enough' in str(e):
                        logging.error("Count of parameters: %s  count of values: %s", cmd.count("%"), len(vals))
                    raise e

                verb = cmd.split()[0].upper()
                if verb in ['SELECT', 'DESCRIBE', 'SHOW']:
                    result = c.fetchall()
                    if asDicts and get_column_names is None:
                        get_column_names = []
                    if get_column_names is not None:
                        get_column_names.clear()
                        for (name, type_code, display_size, internal_size, precision, scale, null_ok) in c.description:
                            get_column_names.append(name)
                    if asDicts:
                        result =[OrderedDict(zip(get_column_names, row)) for row in result]
                    if debug:
                        logging.warning("   SELECTED ROWS count=%s  row[0]=%s", len(result), result[0] if len(result)>0 else None)
                if verb in ['INSERT']:
                    result = c.lastrowid
                    if debug:
                        logging.warning("   INSERT c.lastworid=%s", c.lastrowid)
                if verb in ['UPDATE']:
                    result = c.rowcount
                c.close()  # close the cursor
                if i>2:
                    logging.warning(f"Success with i={i}")
                return result
            except errors.OperationalError as e:
                if e.args[0]==1045:  # access denied
                    print(f"Access denied: auth:{auth}", file=sys.stderr)
                    raise(e)
                elif e.args[0]==1054:  # invalid column
                    print(f"Invalid Column in CMD: {cmd}")
                    raise(e)
                if i>1:
                    logging.warning(e)
                    logging.warning(f"OperationalError. RETRYING {i}/{RETRIES}: {cmd} {vals} ")
                auth.cache_clear()
                pass
            except errors.InternalError as e:
                se = str(e)
                if ("Unknown column" in se) or ("Column count" in se) or ("JSON" in se):
                    logging.error(se)
                    raise e
                if i>1:
                    logging.warning(e)
                    logging.warning(f"InternalError. threadid={threading.get_ident()} RETRYING {i}/{RETRIES}: {cmd} {vals} ")
                auth.cache_clear()
                pass
            except BlockingIOError as e:
                if i>1:
                    logging.warning(e)
                    logging.warning(f"BlockingIOError. RETRYING {i}/{RETRIES}: {cmd} {vals} ")
                auth.cache_clear()
                pass
            time.sleep(RETRY_DELAY_TIME)
        raise RuntimeError("Retries Exceeded")

    @staticmethod
    def table_columns(auth, table_name):
        """Return a dictionary of the schema. This should probably be upgraded to return the ctools schema"""
<<<<<<< HEAD
        return [row[0] for row in DBMySQL.csfr(auth, "describe " +table_name)]
=======
        return [row[0] for row in DBMySQL.csfr(auth, "describe "+table_name)]


################################################################
##
## memory profiling tools
##

def maxrss():
    """Return maxrss in bytes, not KB"""
    return resource.getrusage(resource.RUSAGE_SELF)[2]*1024

def print_maxrss():
    for who in ['RUSAGE_SELF','RUSAGE_CHILDREN']:
        rusage = resource.getrusage(getattr(resource,who))
        print(who,'utime:',rusage[0],'stime:',rusage[1],'maxrss:',rusage[2])

def mem_info(what,df,dump=True):
    import pandas as pd
    start_time = time.time()
    print(f'mem_info {what} ({type(df)}):')
    if type(df)!=pd.core.frame.DataFrame:
        print("Total {} memory usage: {:}".format(what,total_size(df)))
    else:
        if dump:
            pd.options.display.max_columns  = 240
            pd.options.display.max_rows     = 5
            pd.options.display.max_colwidth = 240
            print(df)
        for dtype in ['float','int','object']:
            selected_dtype = df.select_dtypes(include=[dtype])
            mean_usage_b = selected_dtype.memory_usage(deep=True).mean()
            mean_usage_mb = mean_usage_b / 1024 ** 2
            print("Average {} memory usage for {} columns: {:03.2f} MB".format(what,dtype,mean_usage_mb))
        for dt in ['object','int64']:
            for c in df.columns:
                try:
                    if df[c].dtype==dt:
                        print(f"{dt} column: {c}")
                except AttributeError:
                    pass
        df.info(verbose=False,max_cols=160,memory_usage='deep',null_counts=True)
    print("elapsed time at {}: {:.2f}".format(what,time.time() - start_time))
    print("==============================")
>>>>>>> ddcdb69a
<|MERGE_RESOLUTION|>--- conflicted
+++ resolved
@@ -525,51 +525,4 @@
     @staticmethod
     def table_columns(auth, table_name):
         """Return a dictionary of the schema. This should probably be upgraded to return the ctools schema"""
-<<<<<<< HEAD
         return [row[0] for row in DBMySQL.csfr(auth, "describe " +table_name)]
-=======
-        return [row[0] for row in DBMySQL.csfr(auth, "describe "+table_name)]
-
-
-################################################################
-##
-## memory profiling tools
-##
-
-def maxrss():
-    """Return maxrss in bytes, not KB"""
-    return resource.getrusage(resource.RUSAGE_SELF)[2]*1024
-
-def print_maxrss():
-    for who in ['RUSAGE_SELF','RUSAGE_CHILDREN']:
-        rusage = resource.getrusage(getattr(resource,who))
-        print(who,'utime:',rusage[0],'stime:',rusage[1],'maxrss:',rusage[2])
-
-def mem_info(what,df,dump=True):
-    import pandas as pd
-    start_time = time.time()
-    print(f'mem_info {what} ({type(df)}):')
-    if type(df)!=pd.core.frame.DataFrame:
-        print("Total {} memory usage: {:}".format(what,total_size(df)))
-    else:
-        if dump:
-            pd.options.display.max_columns  = 240
-            pd.options.display.max_rows     = 5
-            pd.options.display.max_colwidth = 240
-            print(df)
-        for dtype in ['float','int','object']:
-            selected_dtype = df.select_dtypes(include=[dtype])
-            mean_usage_b = selected_dtype.memory_usage(deep=True).mean()
-            mean_usage_mb = mean_usage_b / 1024 ** 2
-            print("Average {} memory usage for {} columns: {:03.2f} MB".format(what,dtype,mean_usage_mb))
-        for dt in ['object','int64']:
-            for c in df.columns:
-                try:
-                    if df[c].dtype==dt:
-                        print(f"{dt} column: {c}")
-                except AttributeError:
-                    pass
-        df.info(verbose=False,max_cols=160,memory_usage='deep',null_counts=True)
-    print("elapsed time at {}: {:.2f}".format(what,time.time() - start_time))
-    print("==============================")
->>>>>>> ddcdb69a
