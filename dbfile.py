#
# Methods that return File(pathid,dirname,filename) for searches
#

import datetime
import time
import os

CACHE_SIZE = 2000000
SQL_SET_CACHE = "PRAGMA cache_size = {};".format(CACHE_SIZE)

def timet_iso(t=time.time()):
    """Report a time_t as an ISO-8601 time format. Defaults to now."""
    return datetime.datetime.now().isoformat()[0:19]

class DBSQL:
    def __enter__(self):
        return self

    def __exit__(self,a,b,c):
        self.conn.close()

    def create_schema(self,schema):
        """Create the schema if it doesn't exist."""
        c = self.conn.cursor()
        for line in schema.split(";"):
            line = line.strip()
            if len(line)>0:
                print(line)
                c.execute(line)

    def execselect(self, sql, vals=()):
        """Execute a SQL query and return the first line"""
        c = self.conn.cursor()
        c.execute(sql, vals)
        return c.fetchone()

    def cursor(self):
        return self.conn.cursor()

    def commit(self):
        self.conn.commit()

    def close(self):
        self.conn.close()

class DBSqlite3(DBSQL):
    def __init__(self,*,fname=None):
        try:
            import sqlite3
            self.conn = sqlite3.connect(fname)
        except sqlite3.OperationalError as e:
            print(f"Cannot open database file: {fname}")
            exit(1)
        

class DBMySQLAuth:
    def __init__(self,*,host,database,user,password):
        self.host = host
        self.database = database
        self.user=user
        self.password = password


class DBMySQL(DBSQL):
    def __init__(self,auth):
        try:
            import mysql.connector as mysql
<<<<<<< HEAD
        except ImportError as e:
            try:
                import pymysql as mysql
            except ImportError as e:
                print(f"Please install MySQL connector with 'conda install mysql-connector-python' or the pure-python pymysql connector")
                raise ImportError()
                
        self.conn = mysql.connect(host=host,database=database,user=user,password=password)
        self.conn.autocommit = True
=======
            self.conn = mysql.connect(host=auth.host,
                                      database=auth.database,
                                      user=auth.user,
                                      password=auth.password)
            self.dbs.cursor().execute('SET @@session.time_zone = "America/New_York"') # Census standard
            self.dbs.cursor().execute('SET autocommit = 1') # autocommit

        except ImportError as e:
            print(f"Please install MySQL connector with 'conda install mysql-connector-python'")
            exit(1)
        
    @staticmethod
    RETRIES = 10
    RETRY_DELAY_TIME = 1
    def csfr(auth,cmd,vals=None,quiet=False):
        """Connect, select, fetchall, and retry as necessary"""
        import mysql.connector.errors
        for i in range(1,self.RETRIES):
            try:
                db = DBMySQL(auth)
                db.connect()
                result = None
                c = db.cursor()
                try:
                    logging.info(f"PID{os.getpid()}: {cmd} {vals}")
                    if quiet==False:
                        print(f"PID{os.getpid()}: cmd:{cmd} vals:{vals}")
                    c.execute(cmd,vals)
                except mysql.connector.errors.ProgrammingError as e:
                    logging.error("cmd: "+str(cmd))
                    logging.error("vals: "+str(vals))
                    logging.error(str(e))
                    raise e
                if cmd.upper().startswith("SELECT"):
                    result = c.fetchall()
                c.close()       # close the cursor
                db.close() # close the connection
                return result
            except mysql.connector.errors.InterfaceError as e:
                logging.error(e)
                logging.error(f"PID{os.getpid()}: NO RESULT SET??? RETRYING {i}/{self.RETRIES}: {cmd} {vals} ")
                pass
            except mysql.connector.errors.OperationalError as e:
                logging.error(e)
                logging.error(f"PID{os.getpid()}: OPERATIONAL ERROR??? RETRYING {i}/{self.RETRIES}: {cmd} {vals} ")
                pass
            time.sleep(self.RETRY_DELAY_TIME)
        raise e
>>>>>>> 1a514445
<|MERGE_RESOLUTION|>--- conflicted
+++ resolved
@@ -66,31 +66,31 @@
     def __init__(self,auth):
         try:
             import mysql.connector as mysql
-<<<<<<< HEAD
+            internalError = RuntimeError
         except ImportError as e:
             try:
+                import pymysql
                 import pymysql as mysql
+                internalError = pymysql.err.InternalError
             except ImportError as e:
                 print(f"Please install MySQL connector with 'conda install mysql-connector-python' or the pure-python pymysql connector")
                 raise ImportError()
                 
-        self.conn = mysql.connect(host=host,database=database,user=user,password=password)
-        self.conn.autocommit = True
-=======
-            self.conn = mysql.connect(host=auth.host,
-                                      database=auth.database,
-                                      user=auth.user,
-                                      password=auth.password)
-            self.dbs.cursor().execute('SET @@session.time_zone = "America/New_York"') # Census standard
-            self.dbs.cursor().execute('SET autocommit = 1') # autocommit
+        self.conn = mysql.connect(host=auth.host,
+                                  database=auth.database,
+                                  user=auth.user,
+                                  password=auth.password)
+        # Census standard TZ is America/New_York
+        try:
+            self.cursor().execute('SET @@session.time_zone = "America/New_York"')
+        except internalError as e:
+            pass
+        self.cursor().execute('SET autocommit = 1') # autocommit
 
-        except ImportError as e:
-            print(f"Please install MySQL connector with 'conda install mysql-connector-python'")
-            exit(1)
         
-    @staticmethod
     RETRIES = 10
     RETRY_DELAY_TIME = 1
+    @staticmethod
     def csfr(auth,cmd,vals=None,quiet=False):
         """Connect, select, fetchall, and retry as necessary"""
         import mysql.connector.errors
@@ -125,4 +125,4 @@
                 pass
             time.sleep(self.RETRY_DELAY_TIME)
         raise e
->>>>>>> 1a514445
+
