# dbfile.py

from os.path import basename, abspath, dirname
from collections import OrderedDict
from abc import ABC, abstractmethod
import total_size
import datetime
import time
import os
import logging
import sys
import threading
import sqlite3
import socket
import re
import resource

MY_DIR=os.path.dirname(os.path.abspath(__file__))
if MY_DIR not in sys.path:
    sys.path.append(MY_DIR)


"""
This is the dbfile.py (database file)

This package is mostly here for the MySQL interface, but parts can also be used with SQLite3.

The goals of this package:

- Provide a higher-level abstraction for database access than provided by Python's built-in SQLite3 anad MySQL classes.

- Provide a more efficient interface than one typically gets using an Object Relation Mapper (ORM) such as SQLAlchemy.

- For MySQL, provide an easy-to-use mechanism for handling authentication.

- For MySQL, provide a system that allows for long-lived connections from an application to the MySQL database,
  but which automatically re-connects and retries the last transaction when the connection is interrupted. This means
  that connections need to be cached and to be atomic when at all possible.

- Make it easy to access internals.

- Make error handling easy.

- Make debugging easy.

- Eliminate code that tends to be repeated in applications that use a database.

The following classes are provided:

  DBSQL() - An abstract SQLDatbase class. Largely wraps the Python API.
  DBSqlite3(DBQSL) - DBSQL for SQLite3. The __init__ method lets one specify the file.
  DBMySQLAuth() - An authentication object for MySQL. Allows host, database, user, password to
                  be passed as a single parameter. Also holds a debug flag and a cached
                  database connection that uses these authentication parameters.

  DBMySQL(DBSQL) - DBSQL for MySQL. Includes logic for retrying, and a class method
                   that makes INSERT and SELECT an automic operation with automatic retry.
                 - *many* functions in this should probably be migrated to DBSQL().

The main DBMySQL class method that we use is:

  DBMySQL.csfr(auth, cmd, vals, quiet, rowcount, time_zone, get_column_names, asDicts, debug)

  "Connect, Select, FetchAll, Retry"

cmd - Statements should use "%s" for substituted arguments; this is turned to ? for SQLite3
    - Use INSERT IGNORE; this is turned to "INSERT OR IGNORE" for MySQL

When running as a server, credentials can be managed by storing them in a bash script.

For example, let's say you have a WSGI script that needs to know read-only MySQL credentails for a web application. You create a MySQL username called "dbreader" with the password "magic-password-1234" on your MySQL server at mysql.company.com. You give this user SELECT access to the database "database1". You might then create a script called 'dbreader.bash' and put it at /home/www/dbreader.bash:

   $ cat dbreader.bash
   export MYSQL_HOST="mysql.company.com"
   export MYSQL_USER="dbreader"
   export MYSQL_PASSWORD="magic-password-1234"
   export MYSQL_DATABASE="database1"
   alias dbreader="mysql -hMYSQL_HOST -u$MYSQL_USER -p$MYSQL_PASSWORD $MYSQL_DATABASE"
   $

If you source this (which is not secure because it puts the password on the
command line, but hold that thought), you can then test out the dbreader account by just typing 'dbreader'.

You can also use this bash script to provide credentials to your program using the DBMySQLAuth class:

   auth = ctools.dbfile.DBMySQLAuth.FromEnv("/home/www/dbreader.bash")

Then you can use auth as the first parameter in the .csfr() method.

Other methods include:

   auth = ctools.dbfile.DBMySQLAuth.FromConfig() # reads from a config.ini file

Note: Currently, the end of this module also a methods for a remote system load
management system that was used to debug the persistent
connections. That's no longer and will be removed at a later date.


"""

MYSQL_HOST = 'MYSQL_HOST'
MYSQL_USER = 'MYSQL_USER'
MYSQL_PASSWORD = 'MYSQL_PASSWORD'
MYSQL_DATABASE = 'MYSQL_DATABASE'

CACHE_SIZE = 2000000
SQL_SET_CACHE = "PRAGMA cache_size = {};".format(CACHE_SIZE)

sys.path.append(dirname(dirname(abspath(__file__))))

def sql_InternalError():
    try:
        import mysql.connector as mysql
        return RuntimeError
    except ImportError as e:
        pass
    try:
        import pymysql
        import pymysql as mysql
        return pymysql.err.InternalError
    except ImportError as e:
        pass
    print(f"Please install MySQL connector with 'conda install mysql-connector-python' or the pure-python pymysql connector", file=sys.stderr)
    raise ImportError()

def sql_errors():
    try:
        import mysql.connector.errors as errors
        return errors
    except ImportError as e:
        pass

    try:
        import pymysql.err as errors
        return errors
    except ImportError as e:
        pass
    print(f"Please install MySQL connector with 'conda install mysql-connector-python' or the pure-python pymysql connector", file=sys.stderr)
    raise ImportError()


def sql_MySQLError():
    import pymysql
    return pymysql.MySQLError

def sql_mysql():
    try:
        import mysql
        return mysql
    except ImportError as e:
        pass
    try:
        import pymysql
        return pymysql
    except ImportError as e:
        pass
    print(f"Please install MySQL connector with 'conda install mysql-connector-python' or the pure-python pymysql connector", file=sys.stderr)
    raise ImportError()

def timet_iso(t=time.time()):
    """Report a time_t as an ISO-8601 time format. Defaults to now."""
    return datetime.datetime.now().isoformat()[0:19]

def hostname():
    """Hostname without domain"""
    return socket.gethostname().partition('.')[0]


class DBSQL(ABC):
    def __init__(self, dicts=True, debug=False):
        self.dicts = dicts
        self.debug = debug
        self.MySQLError = sql_MySQLError()

    def __enter__(self):
        return self

    def __exit__(self, a, b, c):
        self.conn.close()

    def execute(self, cmd, *args, debug=False, **kwargs):
        if self.debug or debug:
            print(f"execute: {cmd}", file=sys.stderr)
            t0 = time.time()
        try:
            res = self.conn.cursor().execute(cmd, *args, **kwargs)
        except (sqlite3.Error, self.MySQLError) as e:
            print(cmd, *args, file=sys.stderr)
            print(e, file=sys.stderr)
            exit(1)
        if self.debug or debug:
            t1 = time.time()
            print(f"time: {t1-t0}", file=sys.stderr)
        return res

    def cursor(self):
        return self.conn.cursor()

    def commit(self):
        self.conn.commit()

    def create_schema(self, schema, *, debug=False):
        """Create the schema if it doesn't exist."""
        c = self.conn.cursor()
        for line in schema.split(";"):
            line = line.strip()
            if len(line)>0:
                if self.debug or debug:
                    print(f"{line};", file=sys.stderr)
                try:
                    c.execute(line)
                except (sqlite3.Error, self.MySQLError) as e:
                    print("SQL:", line, file=sys.stderr)
                    print("Error:", e, file=sys.stderr)
                    exit(1)

    def execselect(self, sql, vals=()):
        """Execute a SQL query and return the first line"""
        c = self.conn.cursor()
        c.execute(sql, vals)
        return c.fetchone()

    def close(self):
        self.conn.close()


class DBSqlite3(DBSQL):
    def __init__(self, fname=None, *args, **kwargs):
        super().__init__(*args, **kwargs)
        try:
            self.conn = sqlite3.connect(fname)
            if self.dicts:
                self.conn.row_factory = sqlite3.Row    # user wants dicts

        except sqlite3.OperationalError as e:
            print(f"Cannot open database file: {fname}")
            exit(1)

    def set_cache_bytes(self, b):
        self.execute(f"PRAGMA cache_size = {-b/1024}")  # negative numbers are multiples of 1024

    # For sqlite3, csfr doesn't need to be a static method, because we don't disconnect from the database
    # Notice that we try to keep API compatiability, but we lose 'auth'. We also change '%s' into '?'
    def csfr(self, auth, cmd, vals=[], quiet=True, rowcount=None, time_zone=None,
             get_column_names=None, asDicts=False, debug=False, cache=True):
        assert auth is None
        assert get_column_names is None  # not implemented yet
        cmd = cmd.replace("%s", "?")
        cmd = cmd.replace("INSERT IGNORE", "INSERT OR IGNORE")

        if quiet==False:
            print(f"PID{os.getpid()}: cmd:{cmd} vals:{vals}")
        if debug or self.debug:
            print(f"PID{os.getpid()}: cmd:{cmd} vals:{vals}", file=sys.stderr)

        try:
            c = self.conn.execute(cmd, vals)
        except (sqlite3.OperationalError, sqlite3.InterfaceError) as e:
            print(f"cmd: {cmd}", file=sys.stderr)
            print(f"vals: {vals}", file=sys.stderr)
            print(str(e), file=sys.stderr)
            raise RuntimeError("Invalid SQL")

        verb = cmd.split()[0].upper()
        if verb in ['INSERT', 'DELETE', 'UPDATE']:
            return
        elif verb in ['SELECT', 'DESCRIBE', 'SHOW']:
            return c.fetchall()
        else:
            raise RuntimeError(f"Unknown SQLite3 verb '{verb}'")


class DBMySQLAuth:
    """Class that represents MySQL credentials. Will cache the
connection. """

    def __init__(self, *, host, database, user, password, debug=False):
        self.host     = host
        self.database = database
        self.user     = user
        self.password = password
        self.debug    = debug   # enable debugging
        self.dbcache  = dict()  # dictionary of cached connections.

    def __eq__(self, other):
        return ((self.host==other.host) and (self.database==other.database)
                and (self.user==other.user) and (self.password==other.password))

    def __hash__(self):
        return hash(self.host) ^ hash(self.database) ^ hash(self.user) ^ hash(self.password)

    def __repr__(self):
        return f"<DBMySQLAuth:{self.host}:{self.database}:{self.user}:*****:debug={self.debug}>"

    @staticmethod
    def GetBashEnv(filename):
        """Loads the bash environment variables specified by 'export NAME=VALUE' into a dictionary and returns it"""
        DB_RE = re.compile("export (.+)=(.+)")
        ret   = {}
        with open(filename) as f:
            for line in f:
                m = DB_RE.search(line.strip())
                if m:
                    name = m.group(1)
                    val  = m.group(2)
                    # Check for quotes
                    if val[0] in "'\"" and val[0]==val[-1]:
                        val = val[1:-1]
                    ret[name] = val
        return ret

    @staticmethod
    def FromEnv(filename):
        """Returns a DDBMySQLAuth formed by reading MYSQL_USER, MYSQL_PASSWORD, MYSQL_HOST and MYSQL_DATABASE envrionemnt variables from a bash script"""
        env = DBMySQLAuth.GetBashEnv(filename)
<<<<<<< HEAD
        return DBMySQLAuth(host=env[MYSQL_HOST],
                           user=env[MYSQL_USER],
                           password=env[MYSQL_PASSWORD],
                           database=env[MYSQL_DATABASE])
=======
        try:
            return DBMySQLAuth(host = env[MYSQL_HOST],
                               user = env[MYSQL_USER],
                               password = env[MYSQL_PASSWORD],
                               database = env[MYSQL_DATABASE])
        except KeyError as e:
            logging.error("filename: %s",filename)
            for var in env:
                logging.error("env[%s] = %s",var,env[var])
            raise e
>>>>>>> c63723f5

    @staticmethod
    def FromConfig(section, debug=None):
        """Returns from the section of a config file"""
        try:
            return DBMySQLAuth(host=section[MYSQL_HOST],
                               user=section[MYSQL_USER],
                               password=section[MYSQL_PASSWORD],
                               database=section[MYSQL_DATABASE],
                               debug=debug)
        except KeyError as e:
            pass
        raise KeyError(f"config file section must have {MYSQL_HOST}, {MYSQL_USER}, {MYSQL_PASSWORD} and {MYSQL_DATABASE} sections")

    def cache_store(self, db):
        self.dbcache[(os.getpid(), threading.get_ident())] = db

    def cache_get(self):
        return self.dbcache[(os.getpid(), threading.get_ident())]

    def cache_clear(self):
        try:
            del self.dbcache[(os.getpid(), threading.get_ident())]
        except KeyError as e:
            pass


RETRIES = 10
RETRY_DELAY_TIME = 1
class DBMySQL(DBSQL):
    """MySQL Database Connection"""

    def __init__(self, auth, *args, **kwargs):
        super().__init__(*args, **kwargs)
        self.debug = self.debug or auth.debug
        self.mysql = sql_mysql()
        self.internalError = sql_InternalError()
        self.conn = self.mysql.connect(host=auth.host,
                                       database=auth.database,
                                       user=auth.user,
                                       password=auth.password)
        if self.debug:
            print(f"Successfully connected to {auth}", file=sys.stderr)
        # Census standard TZ is America/New_York
        try:
            self.cursor().execute('SET @@session.time_zone = "America/New_York"')
        except self.internalError as e:
            pass
        self.cursor().execute('SET autocommit = 1')  # autocommit

    RETRIES = 10
    RETRY_DELAY_TIME = 1

    @staticmethod
    def explain(cmd, vals):
        if (not isinstance(vals, list)) and (not isinstance(vals, tuple)) and (not vals is None):
            raise ValueError("vals is type %s expected list" % type(vals))

        def myquote(v):
            if isinstance(v, str):
                return "'" +v +"'"
            return str(v)
        if vals is not None:
            return cmd % tuple([myquote(v) for v in vals])
        else:
            return cmd

    @staticmethod
    def csfr(auth, cmd, vals=None, quiet=True, rowcount=None, time_zone=None,
             setup=None, setup_vals=(),
             get_column_names=None, asDicts=False, debug=False, dry_run=False, cache=True):
        """Connect, select, fetchall, and retry as necessary.
        @param auth      - authentication otken
        @param cmd       - SQL query
        @param vals      - values for SQL parameters
        @param setup     - An SQL statement that runs before cmd (typcially setting a variable)
        @param setup_vals - Values for SQL parameters for setup
        @param time_zone - if provided, set the session.time_zone to this value
        @param quiet     - don't print anything
        @param get_column_names - an array in which to return the column names.
        @param asDict    - True to return each row as a dictionary
        """

        debug = (debug or auth.debug)

        errors = sql_errors()
        for i in range(1, RETRIES):
            try:
                try:
                    db = auth.cache_get()
                except KeyError:
                    if i>2:
                        logging.warning(f"Reconnecting. i={i}")
                    db = DBMySQL(auth)
                    auth.cache_store(db)
                result = None
                c      = db.cursor()
                c.execute('SET autocommit=1')
                if time_zone is not None:
                    c.execute('SET @@session.time_zone = "{}"'.format(time_zone))  # MySQL

                try:
                    if quiet==False or debug:
                        logging.warning("quiet:%s debug: %s cmd: %s  vals: %s", quiet, debug, cmd, vals)
                        logging.warning("EXPLAIN:")
                        logging.warning(DBMySQL.explain(cmd, vals))

                    ###
                    ###
                    if dry_run:
                        logging.warning("Would execute: %s,%s", cmd, vals)
                        return None

                    # If there are multiple queries, execute them all.
                    # Hopefully there is no semi-colon in a quoted string.
                    if setup is not None:
                        c.execute(setup, setup_vals)
                    t0 = time.time()
                    c.execute(cmd, vals)
                    t1 = time.time()
                    ###
                    ###

                    if debug:
                        logging.warning("TIME TO EXECUTE: %s", t1 -t0)

                    if (rowcount is not None) and (c.rowcount!=rowcount):
                        raise RuntimeError(f"{cmd} {vals} expected rowcount={rowcount} != {c.rowcount}")

                except (errors.ProgrammingError, errors.InternalError, errors.IntegrityError, errors.InterfaceError) as e:
                    logging.error("setup: %s", setup)
                    logging.error("setup_vals: %s", setup_vals)
                    logging.error("cmd: %s", cmd)
                    logging.error("vals: %s", vals)
                    logging.error("explained: %s ", DBMySQL.explain(cmd, vals))
                    logging.error(str(e))
                    raise e

                except TypeError as e:
                    logging.error(f"TYPE ERROR: cmd:{cmd} vals:{vals} {e}")
                    if 'not enough' in str(e):
                        logging.error("Count of parameters: %s  count of values: %s", cmd.count("%"), len(vals))
                    raise e

                verb = cmd.split()[0].upper()
                if verb in ['SELECT', 'DESCRIBE', 'SHOW']:
                    result = c.fetchall()
                    if asDicts and get_column_names is None:
                        get_column_names = []
                    if get_column_names is not None:
                        get_column_names.clear()
                        for (name, type_code, display_size, internal_size, precision, scale, null_ok) in c.description:
                            get_column_names.append(name)
                    if asDicts:
                        result =[OrderedDict(zip(get_column_names, row)) for row in result]
                    if debug:
                        logging.warning("   SELECTED ROWS count=%s  row[0]=%s", len(result), result[0] if len(result)>0 else None)
                if verb in ['INSERT']:
                    result = c.lastrowid
                    if debug:
                        logging.warning("   INSERT c.lastworid=%s", c.lastrowid)
                if verb in ['UPDATE']:
                    result = c.rowcount
                c.close()  # close the cursor
                if i>2:
                    logging.warning(f"Success with i={i}")
                return result
            except errors.OperationalError as e:
                if e.args[0]==1045:  # access denied
                    print(f"Access denied: auth:{auth}", file=sys.stderr)
                    raise(e)
                elif e.args[0]==1054:  # invalid column
                    print(f"Invalid Column in CMD: {cmd}")
                    raise(e)
                if i>1:
                    logging.warning(e)
                    logging.warning(f"OperationalError. RETRYING {i}/{RETRIES}: {cmd} {vals} ")
                auth.cache_clear()
                pass
            except errors.InternalError as e:
                se = str(e)
                if ("Unknown column" in se) or ("Column count" in se) or ("JSON" in se):
                    logging.error(se)
                    raise e
                if i>1:
                    logging.warning(e)
                    logging.warning(f"InternalError. threadid={threading.get_ident()} RETRYING {i}/{RETRIES}: {cmd} {vals} ")
                auth.cache_clear()
                pass
            except BlockingIOError as e:
                if i>1:
                    logging.warning(e)
                    logging.warning(f"BlockingIOError. RETRYING {i}/{RETRIES}: {cmd} {vals} ")
                auth.cache_clear()
                pass
            time.sleep(RETRY_DELAY_TIME)
        raise RuntimeError("Retries Exceeded")

    @staticmethod
    def table_columns(auth, table_name):
        """Return a dictionary of the schema. This should probably be upgraded to return the ctools schema"""
        return [row[0] for row in DBMySQL.csfr(auth, "describe " +table_name)]


################################################################
##
# memory profiling tools
##

def maxrss():
    """Return maxrss in bytes, not KB"""
    return resource.getrusage(resource.RUSAGE_SELF)[2] *1024

def print_maxrss():
    for who in ['RUSAGE_SELF', 'RUSAGE_CHILDREN']:
        rusage = resource.getrusage(getattr(resource, who))
        print(who, 'utime:', rusage[0], 'stime:', rusage[1], 'maxrss:', rusage[2])

def mem_info(what, df, dump=True):
    import pandas as pd
    start_time = time.time()
    print(f'mem_info {what} ({type(df)}):')
    if type(df)!=pd.core.frame.DataFrame:
        print("Total {} memory usage: {:}".format(what, total_size(df)))
    else:
        if dump:
            pd.options.display.max_columns  = 240
            pd.options.display.max_rows     = 5
            pd.options.display.max_colwidth = 240
            print(df)
        for dtype in ['float', 'int', 'object']:
            selected_dtype = df.select_dtypes(include=[dtype])
            mean_usage_b = selected_dtype.memory_usage(deep=True).mean()
            mean_usage_mb = mean_usage_b / 1024 ** 2
            print("Average {} memory usage for {} columns: {:03.2f} MB".format(what, dtype, mean_usage_mb))
        for dt in ['object', 'int64']:
            for c in df.columns:
                try:
                    if df[c].dtype==dt:
                        print(f"{dt} column: {c}")
                except AttributeError:
                    pass
        df.info(verbose=False, max_cols=160, memory_usage='deep', null_counts=True)
    print("elapsed time at {}: {:.2f}".format(what, time.time() - start_time))
    print("==============================")


REPORT_FREQUENCY = 60           # report this often
last_report = 0                 # last time we reported
def report_load_memory(auth, quiet=True):
    """Report and print the load and free memory; return free memory"""
    import psutil
    global last_report
    free_mem = psutil.virtual_memory().available
    GiB = 1024 *1024 *1024
    # print current tasks
    # See https://stackoverflow.com/questions/2366813/on-duplicate-key-ignore regarding
    # why we should not use "INSERT IGNORE"
    if last_report < time.time() + REPORT_FREQUENCY:
        DBMySQL.csfr(auth, "insert into sysload (t, host, min1, min5, min15, freegb) "
                     "values (now(), %s, %s, %s, %s, %s) "
                     "ON DUPLICATE KEY update min1=min1",
                     [hostname()] + list(os.getloadavg()) + [get_free_mem() //GiB],
                     quiet=quiet)
        last_report = time.time()<|MERGE_RESOLUTION|>--- conflicted
+++ resolved
@@ -313,12 +313,6 @@
     def FromEnv(filename):
         """Returns a DDBMySQLAuth formed by reading MYSQL_USER, MYSQL_PASSWORD, MYSQL_HOST and MYSQL_DATABASE envrionemnt variables from a bash script"""
         env = DBMySQLAuth.GetBashEnv(filename)
-<<<<<<< HEAD
-        return DBMySQLAuth(host=env[MYSQL_HOST],
-                           user=env[MYSQL_USER],
-                           password=env[MYSQL_PASSWORD],
-                           database=env[MYSQL_DATABASE])
-=======
         try:
             return DBMySQLAuth(host = env[MYSQL_HOST],
                                user = env[MYSQL_USER],
@@ -329,7 +323,7 @@
             for var in env:
                 logging.error("env[%s] = %s",var,env[var])
             raise e
->>>>>>> c63723f5
+
 
     @staticmethod
     def FromConfig(section, debug=None):
