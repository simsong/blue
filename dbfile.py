# dbfile.py

import datetime
import time
import os
import logging
import sys
import threading
from collections import OrderedDict

"""
This is the dbfile.py (database file)

This package is mostly here for the MySQL interface, but parts can also be used with SQLite3. 

The goals of this package:

- Provide a higher-level abstraction for database access than provided by Python's built-in SQLite3 anad MySQL classes.

- Provide a more efficient interface than one typically gets using an Object Relation Mapper (ORM) such as SQLAlchemy.

- For MySQL, provide an easy-to-use mechanism for handling authentication.

- For MySQL, provide a system that allows for long-lived connections from an application to the MySQL database,
  but which automatically re-connects and retries the last transaction when the connection is interrupted. This means
  that connections need to be cached and to be atomic when at all possible.

- Make it easy to access internals.

- Make error handling easy.

- Make debugging easy.

- Eliminate code that tends to be repeated in applications that use a database.

The following classes are provided:

  DBSQL() - An abstract SQLDatbase class. Largely wraps the Python API.
  DBSqlite3(DBQSL) - DBSQL for SQLite3. The __init__ method lets one specify the file.
  DBMySQLAuth() - An authentication object for MySQL. Allows host, database, user, password to
                  be passed as a single parameter. Also holds a debug flag and a cached
                  database connection that uses these authentication parameters.

  DBMySQL(DBSQL) - DBSQL for MySQL. Includes logic for retrying, and a class method
                   that makes INSERT and SELECT an automic operation with automatic retry.
                 - *many* functions in this should probably be migrated to DBSQL().

The main DBMySQL class method that we use is:

  DBMySQL.csfr(auth, cmd, vals, quiet, rowcount, time_zone, get_column_names, asDicts, debug)
  
When running as a server, credentials can be managed by storing them in a bash script.

For example, let's say you have a WSGI script that needs to know read-only MySQL credentails for a web application. You create a MySQL username called "dbreader" with the password "magic-password-1234" on your MySQL server at mysql.company.com. You give this user SELECT access to the database "database1". You might then create a script called 'dbreader.bash' and put it at /home/www/dbreader.bash:

   $ cat dbreader.bash
   export MYSQL_HOST="mysql.company.com"
   export MYSQL_USER="dbreader"
   export MYSQL_PASSWORD="magic-password-1234"
   export MYSQL_DATABASE="database1"
   alias dbreader="mysql -hMYSQL_HOST -u$MYSQL_USER -p$MYSQL_PASSWORD $MYSQL_DATABASE"
   $

If you source this (which is not secure because it puts the password on the
command line, but hold that thought), you can then test out the dbreader account by just typing 'dbreader'. 

You can also use this bash script to provide credentials to your program using the DBMySQLAuth class:

   auth = DBMySQLAUTH("/home/www/dbreader.bash")

Then you can use auth as the first parameter in the .csfr() method.

Note: Currently, the end of this module also a methods for a remote system load
management system that was used to debug the persistent
connections. That's no longer and will be removed at a later date.


"""

MYSQL_HOST = 'MYSQL_HOST'
MYSQL_USER = 'MYSQL_USER'
MYSQL_PASSWORD = 'MYSQL_PASSWORD'
MYSQL_DATABASE = 'MYSQL_DATABASE'


CACHE_SIZE = 2000000
SQL_SET_CACHE = "PRAGMA cache_size = {};".format(CACHE_SIZE)

def timet_iso(t=time.time()):
    """Report a time_t as an ISO-8601 time format. Defaults to now."""
    return datetime.datetime.now().isoformat()[0:19]

def hostname():
    """Hostname without domain"""
    return socket.gethostname().partition('.')[0]

class DBSQL:
    def __init__(self,dicts=True,debug=False):
        self.dicts = dicts
        self.debug = debug

    def __enter__(self):
        return self

    def __exit__(self,a,b,c):
        self.conn.close()

    def execute(self, cmd, *args, debug=False, **kwargs):
        if self.debug or debug:
            print(f"execute: {cmd}",file=sys.stderr)
            t0 = time.time()
        try:
            res = self.conn.cursor().execute(cmd, *args, **kwargs)
        except Exception as e:
            print(cmd,*args,file=sys.stderr)
            print(e,file=sys.stderr)
            exit(1)
        if self.debug or debug:
            t1 = time.time()
            print(f"time: {t1-t0}",file=sys.stderr)
        return res

    def cursor(self):
        return self.conn.cursor()

    def commit(self):
        self.conn.commit()

    def create_schema(self,schema,*,debug=False):
        """Create the schema if it doesn't exist."""
        c = self.conn.cursor()
        for line in schema.split(";"):
            line = line.strip()
            if len(line)>0:
                if self.debug or debug:
                    print(line,file=sys.stderr)
                try:
                    c.execute(line)
                except Exception as e:
                    print("SQL:",line,file=sys.stderr)
                    print(e)
                    exit(1)

    def execselect(self, sql, vals=()):
        """Execute a SQL query and return the first line"""
        c = self.conn.cursor()
        c.execute(sql, vals)
        return c.fetchone()

    def close(self):
        self.conn.close()

class DBSqlite3(DBSQL):
    def __init__(self,fname=None,*args,**kwargs):
        super().__init__(*args, **kwargs)
        try:
            import sqlite3
<<<<<<< HEAD
            self.conn = sqlite3.connect(fname)
            if self.dicts:
                self.conn.row_factory = sqlite3.Row    # user wants dicts
=======
            self.conn            = sqlite3.connect(fname)
            self.conn.row_factory = sqlite3.Row # this should be the default...

>>>>>>> b0a1e571
        except sqlite3.OperationalError as e:
            print(f"Cannot open database file: {fname}")
            exit(1)
        
<<<<<<< HEAD
    def set_cache_bytes(self,b):
        self.execute(f"PRAGMA cache_size = {-b/1024}") # negative numbers are multiples of 1024
=======
    # For sqlite3, csfr doesn't need to be a static method, because we don't disconnect from the database
    # Notice that we try to keep API compatiability, but we lose 'auth'. We also change '%s' into '?'
    def csfr(self, auth, cmd,vals=[],quiet=True, rowcount=None, time_zone=None,
             get_column_names=None, asDicts=False, debug=False, cache=True):
        assert get_column_names is None # not implemented yet
        cmd = cmd.replace("%s","?")
        cmd = cmd.replace("INSERT IGNORE","INSERT OR IGNORE")

        if quiet==False:
            print(f"PID{os.getpid()}: cmd:{cmd} vals:{vals}")
        if debug:
            print(f"PID{os.getpid()}: cmd:{cmd} vals:{vals}",file=sys.stderr)

        c = self.conn.execute(cmd, vals)
        verb = cmd.split()[0].upper()
        if verb in ['SELECT','DESCRIBE','SHOW']:
            r = list(c.fetchall())
            print("cmd=",cmd)
            print("vals=",vals)
            print("r=",r)
            return r

>>>>>>> b0a1e571


class DBMySQLAuth:
    """Class that represents MySQL credentials. Will cache the
connection. If run under bottle, the bottle object can be passed in,
and cached_db is stored in the request-local storage."""

    def __init__(self,*,host,database,user,password,bottle=None,debug=False):
        self.host     = host
        self.database = database
        self.user     =user
        self.password = password
        self.debug    = debug   # enable debugging
        self.dbcache  = dict()  # dictionary of cached connections.
        self.bottle   = bottle

    def __eq__(self,other):
        return ((self.host==other.host) and (self.database==other.database)
                and (self.user==other.user) and (self.password==other.password))

    def __hash__(self):
        return hash(self.host) ^ hash(self.database) ^ hash(self.user) ^ hash(self.password)

    def __repr__(self):
        return f"<DBMySQLAuth:{self.host}:{self.database}:{self.user}:*****:debug={self.debug}>"

    @staticmethod
    def GetBashEnv(filename):
        """Loads the bash environment variables specified by 'export NAME=VALUE' into a dictionary and returns it"""
        DB_RE = re.compile("export (.+)=(.+)")
        ret   = {}
        with open( filename ) as f:
            for line in f:
                m = DB_RE.search(line.strip())
                if m:
                    name = m.group(1)
                    val  = m.group(2)
                    # Check for quotes
                    if val[0] in "'\"" and val[0]==val[-1]: 
                        val = val[1:-1]
                    ret[name] = val
        return ret

    @staticmethod
    def FromEnv(filename):
        """Returns a DDBMySQLAuth formed by reading MYSQL_USER, MYSQL_PASSWORD, MYSQL_HOST and MYSQL_DATABASE envrionemtn variables from a bash script"""
        env = DBMySQLAuth.GetBashEnv(filename)
        return DBMySQLAuth(host = env[MYSQL_HOST], 
                           user = env[MYSQL_USER],
                           password = env[MYSQL_PASSWORD],
                           database = env[MYSQL_DATABASE])

    def cache_store(self,db):
        self.dbcache[ (os.getpid(), threading.get_ident()) ] = db

    def cache_get(self):
        return self.dbcache[ (os.getpid(), threading.get_ident()) ]

    def cache_clear(self):
        try:
            del self.dbcache[ (os.getpid(), threading.get_ident()) ]
        except KeyError as e:
            pass



RETRIES = 10
RETRY_DELAY_TIME = 1
class DBMySQL(DBSQL):
    """MySQL Database Connection"""
    def __init__(self,auth):
        try:
            import mysql.connector as mysql
            internalError = RuntimeError
        except ImportError as e:
            try:
                import pymysql
                import pymysql as mysql
                internalError = pymysql.err.InternalError
            except ImportError as e:
                print(f"Please install MySQL connector with 'conda install mysql-connector-python' or the pure-python pymysql connector")
                raise ImportError()
                
        self.conn = mysql.connect(host=auth.host,
                                  database=auth.database,
                                  user=auth.user,
                                  password=auth.password)
        # Census standard TZ is America/New_York
        try:
            self.cursor().execute('SET @@session.time_zone = "America/New_York"')
        except internalError as e:
            pass
        self.cursor().execute('SET autocommit = 1') # autocommit

    RETRIES = 10
    RETRY_DELAY_TIME = 1
    @staticmethod
    def explain(cmd,vals):
        if (not isinstance(vals,list)) and (not isinstance(vals,tuple)) and (not vals is None):
            raise ValueError("vals is type %s expected list" % type(vals))
        def myquote(v):
            if isinstance(v,str):
                return "'"+v+"'"
            return str(v)
        if vals is not None:
            return cmd % tuple([myquote(v) for v in vals])
        else:
            return cmd
    
    @staticmethod
<<<<<<< HEAD
    def csfr(auth,cmd,vals=None,quiet=True,rowcount=None,time_zone=None,
             setup=None,
             setup_vals=(),
             get_column_names=None,asDicts=False,debug=False,dry_run=False):
=======
    def csfr(auth,cmd,vals=[],quiet=True,rowcount=None,time_zone=None,
             get_column_names=None, asDicts=False, debug=False,cache=True):
>>>>>>> b0a1e571
        """Connect, select, fetchall, and retry as necessary.
        @param auth      - authentication otken
        @param cmd       - SQL query
        @param vals      - values for SQL parameters
        @param setup     - An SQL statement that runs before cmd (typcially setting a variable)
        @param setup_vals - Values for SQL parameters for setup
        @param time_zone - if provided, set the session.time_zone to this value
        @param quiet     - don't print anything
        @param get_column_names - an array in which to return the column names.
        @param asDict    - True to return each row as a dictionary
        """

        assert isinstance(auth,DBMySQLAuth)
        debug = (debug or auth.debug)


        try:
            import mysql.connector.errors as errors
        except ImportError as e:
            import pymysql.err as errors
        for i in range(1,RETRIES):
            try:
                try:
                    db = auth.cache_get()
                except KeyError:
                    if i>1:
                        logging.error(f"Reconnecting. i={i}")
                    db = DBMySQL(auth)
                    auth.cache_store(db)
                result = None
                c      = db.cursor()
                c.execute('SET autocommit=1')
                if time_zone is not None:
                    c.execute('SET @@session.time_zone = "{}"'.format(time_zone)) # MySQL

                try:
                    if quiet==False or debug:
                        logging.warning("quiet:%s debug: %s cmd: %s  vals: %s",quiet,debug,cmd,vals)
                        logging.warning("EXPLAIN:")
                        logging.warning(DBMySQL.explain(cmd,vals))
                        
                    
                    ###
                    ###
                    if dry_run:
                        logging.warning("Would execute: %s,%s",cmd,vals)
                        return None

                    ### If there are multiple queries, execute them all.
                    ### Hopefully there is no semi-colon in a quoted string.
                    if setup is not None:
                        c.execute(setup, setup_vals)
                    c.execute(cmd,vals)
                    ###
                    ###

                    if (rowcount is not None) and (c.rowcount!=rowcount):
                        raise RuntimeError(f"{cmd} {vals} expected rowcount={rowcount} != {c.rowcount}")

                except (errors.ProgrammingError, errors.InternalError) as e:
                    logging.error("setup: %s",setup)
                    logging.error("setup_vals: %s", setup_vals)
                    logging.error("cmd: %s",cmd)
                    logging.error("vals: %s",vals)
                    logging.error("explained: %s ",DBMySQL.explain(cmd,vals))
                    logging.error(str(e))
                    raise e
                    
                except TypeError as e:
                    logging.error(f"TYPE ERROR: cmd:{cmd} vals:{vals} {e}")
                    raise e
                    
                verb = cmd.split()[0].upper()
                if verb in ['SELECT','DESCRIBE','SHOW','UPDATE']:
                    result = c.fetchall()
                    if asDicts and get_column_names is None:
                        get_column_names = []
                    if get_column_names is not None:
                        get_column_names.clear()
                        for (name,type_code,display_size,internal_size,precision,scale,null_ok) in c.description:
                            get_column_names.append(name)
                    if asDicts:
                        result =[OrderedDict(zip(get_column_names, row)) for row in result]
                    if debug:
                        logging.warning("   SELECTED ROWS count=%s  row[0]=%s",len(result), result[0] if len(result)>0 else None)
                if verb in ['INSERT']:
                    result = c.lastrowid
                    if debug:
                        logging.warning("   INSERT c.lastworid=%s",c.lastrowid)
                if verb in ['UPDATE']:
                    result = c.rowcount
                c.close()  # close the cursor
                if i>1:
                    logging.error(f"Success with i={i}")
                return result
            except errors.InterfaceError as e:
                logging.error(e)
                logging.error(f"InterfaceError. threadid={threading.get_ident()} RETRYING {i}/{RETRIES}: {cmd} {vals} ")
                auth.cache_clear()
                pass
            except errors.OperationalError as e:
                logging.error(e)
                logging.error(f"OperationalError. RETRYING {i}/{RETRIES}: {cmd} {vals} ")
                auth.cache_clear()
                pass
            except errors.InternalError as e:
                logging.error(e)
                if "Unknown column" in str(e):
                    raise e
                logging.error(f"InternalError. threadid={threading.get_ident()} RETRYING {i}/{RETRIES}: {cmd} {vals} ")
                auth.cache_clear()
                pass
            except BlockingIOError as e:
                logging.error(e)
                logging.error(f"BlockingIOError. RETRYING {i}/{RETRIES}: {cmd} {vals} ")
                auth.cache_clear()
                pass
            time.sleep(RETRY_DELAY_TIME)
        raise RuntimeError("Retries Exceeded")


    @staticmethod
    def table_columns(auth, table_name):
        """Return a dictionary of the schema. This should probably be upgraded to return the ctools schema"""
        return [row[0] for row in DBMySQL.csfr(auth, "describe "+table_name)]
                    

################################################################
##
## memory profiling tools
##

def maxrss():
    """Return maxrss in bytes, not KB"""
    return resource.getrusage(resource.RUSAGE_SELF)[2]*1024 

def print_maxrss():
    for who in ['RUSAGE_SELF','RUSAGE_CHILDREN']:
        rusage = resource.getrusage(getattr(resource,who))
        print(who,'utime:',rusage[0],'stime:',rusage[1],'maxrss:',rusage[2])

def mem_info(what,df,dump=True):
    import pandas as pd
    print(f'mem_info {what} ({type(df)}):')
    if type(df)!=pd.core.frame.DataFrame:
        print("Total {} memory usage: {:}".format(what,total_size(df)))
    else:
        if dump:
            pd.options.display.max_columns  = 240
            pd.options.display.max_rows     = 5
            pd.options.display.max_colwidth = 240
            print(df)
        for dtype in ['float','int','object']: 
            selected_dtype = df.select_dtypes(include=[dtype])
            mean_usage_b = selected_dtype.memory_usage(deep=True).mean()
            mean_usage_mb = mean_usage_b / 1024 ** 2
            print("Average {} memory usage for {} columns: {:03.2f} MB".format(what,dtype,mean_usage_mb))
        for dt in ['object','int64']:
            for c in df.columns:
                try:
                    if df[c].dtype==dt:
                        print(f"{dt} column: {c}")
                except AttributeError:
                    pass
        df.info(verbose=False,max_cols=160,memory_usage='deep',null_counts=True)
    print("elapsed time at {}: {:.2f}".format(what,time.time() - start_time))
    print("==============================")


def get_free_mem():
    return psutil.virtual_memory().available

REPORT_FREQUENCY = 60           # report this often
last_report = 0                 # last time we reported
def report_load_memory(auth):
    """Report and print the load and free memory; return free memory"""
    global last_report
    free_mem = get_free_mem()

    # print current tasks
    # See https://stackoverflow.com/questions/2366813/on-duplicate-key-ignore regarding
    # why we should not use "INSERT IGNORE"
    if last_report < time.time() + REPORT_FREQUENCY:
        DBMySQL.csfr(auth,"insert into sysload (t, host, min1, min5, min15, freegb) "
                     "values (now(), %s, %s, %s, %s, %s) "
                     "ON DUPLICATE KEY update min1=min1", 
                     [HOSTNAME] + list(os.getloadavg()) + [get_free_mem()//GiB],
                     quiet=quiet)
        last_report = time.time()

    
<|MERGE_RESOLUTION|>--- conflicted
+++ resolved
@@ -155,23 +155,17 @@
         super().__init__(*args, **kwargs)
         try:
             import sqlite3
-<<<<<<< HEAD
             self.conn = sqlite3.connect(fname)
             if self.dicts:
                 self.conn.row_factory = sqlite3.Row    # user wants dicts
-=======
-            self.conn            = sqlite3.connect(fname)
-            self.conn.row_factory = sqlite3.Row # this should be the default...
-
->>>>>>> b0a1e571
+
         except sqlite3.OperationalError as e:
             print(f"Cannot open database file: {fname}")
             exit(1)
         
-<<<<<<< HEAD
     def set_cache_bytes(self,b):
         self.execute(f"PRAGMA cache_size = {-b/1024}") # negative numbers are multiples of 1024
-=======
+
     # For sqlite3, csfr doesn't need to be a static method, because we don't disconnect from the database
     # Notice that we try to keep API compatiability, but we lose 'auth'. We also change '%s' into '?'
     def csfr(self, auth, cmd,vals=[],quiet=True, rowcount=None, time_zone=None,
@@ -194,7 +188,7 @@
             print("r=",r)
             return r
 
->>>>>>> b0a1e571
+
 
 
 class DBMySQLAuth:
@@ -305,15 +299,9 @@
             return cmd
     
     @staticmethod
-<<<<<<< HEAD
-    def csfr(auth,cmd,vals=None,quiet=True,rowcount=None,time_zone=None,
-             setup=None,
-             setup_vals=(),
-             get_column_names=None,asDicts=False,debug=False,dry_run=False):
-=======
-    def csfr(auth,cmd,vals=[],quiet=True,rowcount=None,time_zone=None,
-             get_column_names=None, asDicts=False, debug=False,cache=True):
->>>>>>> b0a1e571
+    def csfr(auth, cmd, vals=None, quiet=True, rowcount=None, time_zone=None,
+             setup=None, setup_vals=(),
+             get_column_names=None, asDicts=False, debug=False, dry_run=False, cache=True):
         """Connect, select, fetchall, and retry as necessary.
         @param auth      - authentication otken
         @param cmd       - SQL query
