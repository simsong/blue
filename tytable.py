#!/usr/bin/env python3
"""
tytable.py:
Module for typesetting tables in ASCII, LaTeX, and HTML.  Perhaps even CSV!
Also creates LaTeX variables.

Simson Garfinkel, 2010-

This is really bad python. Let me clean it up before you copy it.
ttable is the main typesetting class. It builds an abstract representation of a table and then typesets with output in Text, HTML or LateX. 
It can do fancy things like add commas to numbers and total columns.
All of the formatting specifications need to be redone so that they are more flexbile
"""

TEXT  = 'text'
LATEX = 'latex'
HTML  = 'html'
LONGTABLE='longtable'
OPTION_TABLE = 'table'
OPTION_CENTER = 'center'

__version__ = "0.1.0"

#
# Some basic functions
#
import sys
import os
import traceback

def line_end(mode):
    if mode==TEXT:
        return "\n"
    elif mode==LATEX:
        return r"~\\" + "\n"
    elif mode==HTML:
        return "<br>"
    else:
        raise RuntimeError("Unknown mode: {}".format(mode))

def isnumber(v):
    """Return true if we can treat v as a number"""
    try:
        return v==0 or v!=0
    except TypeError:
        return False

def latex_var(name,value,desc=None,xspace=True):
    """Create a variable NAME with a given VALUE.
    Primarily for output to LaTeX.
    Returns a string."""
    xspace_str = r"\xspace" if xspace else ""
    return "".join(['\\newcommand{\\',str(name),'}{',str(value),xspace_str,'}'] + ([' % ',desc] if desc else []) + ['\n'])

def text_var(name,value,desc=None):
    """Create a variable NAME with a given VALUE.
    Primarily for output to LaTeX.
    Returns a string."""
    return "".join(['Note: ',str(name),' is ',str(value)] + ([' (',desc,')'] if desc else []))

def icomma(i):
    """ Return an integer formatted with commas """
    if i<0:   return "-" + icomma(-i)
    if i<1000:return "%d" % i
    return icomma(i/1000) + ",%03d" % (i%1000)

# hr is the tag that we use for linebreaks 

class row:
    def __init__(self,data):
        self.data = data
    def __len__(self):
        return len(self.data)
    def __getitem__(self,n):
        return self.data[n]

class subhead(row):
    def __init__(self,val):
        self.data  = [val]
        self.text  = val

class raw(row):
    def __init__(self,data):
        self.data = data
    

class ttable:
    """ Python class that prints formatted tables. It can also output LaTeX.
    Typesetting:
       Each entry is formatted and then typset.
       Formatting is determined by the column formatting that is provided by the caller.
       Typesetting is determined by the typesetting engine (text, html, LaTeX, etc).
       Numbers are always right-justified, text is always left-justified, and headings
       are center-justified.

       ## Data building functions:
       ttable() - Constructor. 
       .set_title(title) 
       .compute_and_add_col_totals() - adds columns for specified columns / run automatically
<<<<<<< HEAD
=======
       .compute_col_totals(col_totals) - adds columns for specified columns
>>>>>>> 465c7712
       .add_head([row]) to one or more heading rows. 
       .add_data([row]) to append data rows. 
       .add_data(ttable.HR) - add a horizontal line

       ## Formatting functions:
       set_col_alignment(col,align) - where col=0..maxcols and align=ttable.RIGHT or ttable.LEFT or ttable.CENTER
                                (center is not implemented yet)
       set_col_alignments(str)      - sets with a LaTeX-stye format string
       set_col_totals([1,2,3,4]) - compute totals of columns 1,2,3 and 4

       ## Outputting
       typeset(mode=[TEXT,HTML,LATEX]) to typeset. returns table
       save_table(fname,mode=)
       add_variable(name,value)  -- add variables to output (for LaTeX mostly)
       set_latex_colspec(str)    -- sets the LaTeX column specification, rather than have it auto calculated
    """
    HR = "<hr>"
    SUPPRESS_ZERO="suppress_zero"
    RIGHT="RIGHT"
    LEFT="LEFT"
    CENTER="CENTER"
    NL = {TEXT:'\n', LATEX:"\\\\ \n", HTML:''} # new line
    VALID_MODES = set([TEXT,LATEX,HTML])
    VALID_OPTIONS = set([LONGTABLE,SUPPRESS_ZERO,OPTION_TABLE])
    DEFAULT_ALIGNMENT_NUMBER = RIGHT
    DEFAULT_ALIGNMENT_STRING = LEFT
    HTML_ALIGNMENT = {RIGHT:"style='text-align:right;'",
                      LEFT:"style='text-align:left;'",
                      CENTER:"style='text-align:center;'"}

    def __init__(self):
        self.col_headings = []          # the col_headings; a list of lists
        self.data         = []          # the raw data; a list of lists
        self.omit_row     = []          # descriptions of rows that should be omitted
        self.col_widths   = []          # a list of how wide each of the formatted columns are
        self.col_margin   = 1
        self.col_fmt_default  = "{:,}"  # default format gives numbers
        self.col_fmt      = {}          # format for each column
        self.title        = ""
        self.num_units    = []
        self.footer       = ""
        self.header       = None # 
        self.heading_hr_count = 1       # number of <hr> to put between heading and table body
        self.options      = set()
        self.col_alignment = {}
        self.variables    = {}  # additional variables that may be added
        self.label        = None
        self.caption      = None

    ## Data adding functions

    ## User specified formatting functions:
        
    def set_mode(self,mode):
        assert mode in self.VALID_MODES
        self.mode = mode
    def add_option(self,o): self.options.add(o)
    def set_data(self,d): self.data = d
    def set_title(self,t): self.title = t
    def set_label(self,l): self.label = l
    def set_footer(self,footer): self.footer = footer
    def set_caption(self,c): self.caption = c
    def set_col_alignment(self,col,align): self.col_alignment[col] = align
    def set_col_alignmnets(self,fmt):
        col = 0
        for ch in fmt:
            if ch=='r':
                self.set_col_alignment(col, self.RIGHT)
                col += 1
                continue
            elif ch=='l':
                self.set_col_alignment(col, self.LEFT)
                col += 1
                continue
            else:
                raise RuntimeError("Invalid format string '{}' in '{}'".format(fmt,ch))
                
    def set_col_totals(self,totals): self.col_totals = totals
    def set_col_fmt(self,col,fmt):
        """Set the formatting for colum COL. Format is specified with a Python format string.
        You can create a prefix and suffix by putting them on either side of the formatter.
        e.g. prefix{:,}suffix.
        """
        self.col_fmt[col] = fmt
    def set_latex_colspec(self,latex_colspec):
        self.latex_colspec = latex_colspec

    def add_head(self,values):
        """ Append a row of VALUES to the table header. The VALUES should be a list of columsn."""
        assert type(values)==type([]) or type(values)==type(())
        self.col_headings.append(values)

    def add_data(self,values):
        """ Append a ROW to the table body. The ROW should be a list of each column."""
        self.data.append(row(values))

    def add_subhead(self,values):
        self.data.append(subhead(values))

    def add_raw(self,val):
        self.data.append(raw(val))

    def ncols(self):
        " Return the number of maximum number of cols in the data"
        if self.data:
            return max([len(r) for r in self.data])
        return 0


    ################################################################

    def format_cell(self,value,colNumber):
        """ Format a value that appears in a given colNumber. The first column Number is 0.
        Returns (value,alignment)
        """
        formatted_value = None
        if value==None:
            return ("",self.LEFT)
        if value==0 and self.SUPPRESS_ZERO in self.options:
            return ("",self.LEFT)
        if isnumber(value):
            try:
                formatted_value   = self.col_fmt.get(colNumber, self.col_fmt_default).format(value)
                default_alignment = self.DEFAULT_ALIGNMENT_NUMBER
            except ValueError:
                pass            # will be formatted below
        if not formatted_value:
            formatted_value   = str(value)
            default_alignment = self.DEFAULT_ALIGNMENT_STRING 
        return (formatted_value, self.col_alignment.get(colNumber, default_alignment))

    def col_formatted_width(self,colNum):
        " Returns the width of column number colNum "
        maxColWidth = 0
        for r in self.col_headings:
            try:
                maxColWidth = max(maxColWidth, len(self.format_cell(r[colNum],colNum)[0]))
            except IndexError:
                pass
        for r in self.data:
            try:
                maxColWidth = max(maxColWidth, len(self.format_cell(r[colNum],colNum)[0]))
            except IndexError:
                pass
        return maxColWidth

    ################################################################

    def typeset_hr(self):
        "Output a HR."
        if self.mode==LATEX:
            return "\\hline\n "
        elif self.mode==TEXT:
            return "+".join(["-"*self.col_formatted_width(col) for col in range(0,self.cols)]) + "\n"
        elif self.mode==HTML:
            return ""                   # don't insert
        raise ValueError("Unknown mode '{}'".format(self.mode))        

    def typeset_cell(self,formattedValue,colNumber):
        "Typeset a value for a given column number."
        import math
        align = self.col_alignment.get(colNumber,self.LEFT)
        if self.mode==HTML: return formattedValue
        if self.mode==LATEX: return formattedValue
        if self.mode==TEXT: 
            try:
                fill = (self.col_formatted_widths[colNumber]-len(formattedValue))
            except IndexError:
                fill=0
            if align==self.RIGHT:
                return " "*fill+formattedValue
            if align==self.CENTER:
                return " "*math.ceil(fill/2.0)+formattedValue+" "*math.floor(fill/2.0)
            # Must be LEFT
            if colNumber != self.cols-1: # not the last column
                return formattedValue + " "*fill
            return formattedValue               #  don't indent last column


    def typeset_row(self,row):
        "row is a an array. It should be typset. Return the string. "
        ret = []
        if isinstance(row,raw):
            return row[0]
        if isinstance(row,subhead):
            # Do a blank line
            if self.mode==TEXT:
                ret.append("\n")
                ret.append(r.text)
            elif self.mode==LATEX:
                ret.append("\\\\\n")
                ret.append(r.text)
            elif self.mode==HTML:
                ret.append('<tr><th colspace={} class="subhead">{}</th></tr>'.format((self.cols,row.text)))
            ret.append(self.NL[self.mode])
            return "".join(ret)

        if self.mode==HTML:
            ret.append("<tr>")
        for colNumber in range(0,len(row)):
            if colNumber > 0:
                if self.mode==LATEX:
                    ret.append(" & ")
                ret.append(" "*self.col_margin)
            (fmt,just)      = self.format_cell(row[colNumber],colNumber)
            val             = self.typeset_cell(fmt,colNumber)

            if self.mode==TEXT:
                ret.append(val)
            elif self.mode==LATEX:
                ret.append(val.replace('%','\\%'))
            elif self.mode==HTML:
                ret.append('<{} {}>{}</{}>'.format(self.html_delim,
                                                   self.HTML_ALIGNMENT[just],
                                                   val,
                                                   self.html_delim))
        if self.mode==HTML:
            ret.append("</tr>")
        ret.append(self.NL[self.mode])
        return "".join(ret)
        

    ################################################################

    def calculate_col_formatted_widths(self):
        " Calculate the width of each formatted column and return the array "
        self.col_formatted_widths = []
        for i in range(0,self.cols):
            self.col_formatted_widths.append(self.col_formatted_width(i))
        return self.col_formatted_widths

    def should_omit_row(self,row):
        for (a,b) in self.omit_row:
            if row[a]==b: return True
        return False

    def compute_and_add_col_totals(self):
        " Add totals for the specified cols"
        self.cols = self.ncols()
        totals = [0] * self.cols
        try:
            for r in self.data:
                if self.should_omit_row(r):
                    continue
                if r==self.HR:
                    continue        # can't total HRs
                for col in self.col_totals:
                    if r[col]=='': continue
                    totals[col] += r[col]
        except (ValueError,TypeError) as e:
            print("*** Table cannot be totaled",file=sys.stderr)
            for row in self.data:
                print(row.data,file=sys.stderr)
<<<<<<< HEAD
            traceback.print_tb()
            return
=======
            raise e
>>>>>>> 465c7712
        row = ["Total"]
        for col in range(1,self.cols):
            if col in self.col_totals:
                row.append(totals[col])
            else:
                row.append("")
        self.add_data(self.HR)
        self.add_data(row)
        self.add_data(self.HR)
        self.add_data(self.HR)

    ################################################################
    def typeset_headings(self):
        #
        # Typeset the headings
        #
        ret = []
        if self.mode==HTML:
            self.html_delim = 'th'
        if self.col_headings:
            for heading_row in self.col_headings:
                ret.append(self.typeset_row(heading_row))
            for i in range(0,self.heading_hr_count):
                ret.append(self.typeset_hr())
        return ret
        
    def typeset(self,mode=TEXT,option=None):
        """ Returns the typset output of the entire table. Builds it up in """

        if len(self.data)==0:
            print("typeset: no rows")
            return ""

        self.set_mode(mode)
        if option:
            self.add_option(option)
            print("add option",option)
        self.cols = self.ncols() # cache
        if self.cols == 0:
            print("typeset: no data")
            return ""

        if self.mode not in [TEXT,LATEX,HTML]:
            raise ValueError("Invalid typsetting mode "+self.mode)

        ret = [""]              # array of strings that will be concatenatted

        # If we need column totals, compute them
        if hasattr(self,"col_totals"):
            self.compute_and_add_col_totals()

        # Precalc any table widths if necessary 
        if self.mode==TEXT:
            self.calculate_col_formatted_widths()
            if self.title:
                ret.append(self.title + ":" + "\n")
<<<<<<< HEAD
=======

>>>>>>> 465c7712

        #
        # Start of the table 
        #
        if self.mode==LATEX:
            try:
                colspec = self.latex_colspec
            except AttributeError:
                colspec = "r"*self.cols 
            if LONGTABLE not in self.options:
                if OPTION_TABLE in self.options:
                    ret.append("\\begin{table}")
                if OPTION_CENTER in self.options:
                    ret.append("\\begin{center}")
                if LONGTABLE not in self.options:
                    if self.caption: ret += ["\\caption{",self.caption, "}\n"]
                    if self.label:
                        ret.append("\\label{")
                        ret.append(self.label)
                        ret.append("}")
                ret += ["\\begin{tabular}{",colspec,"}\n"]
                ret += self.typeset_headings()
            if LONGTABLE in self.options:
                ret += ["\\begin{longtable}{",colspec,"}\n"]
                ret += self.typeset_headings()
                ret.append("\\endfirsthead\n")
                ret += self.typeset_headings()
                ret.append("\\endhead\n")
                ret.append(self.footer)
                ret.append("\\endfoot\n")
                ret.append(self.footer)
                ret.append("\\endlastfoot\n")
        elif self.mode==HTML:
            ret.append("<table>\n")
            ret += self.typeset_headings()
        elif self.mode==TEXT:
            if self.header:
                ret.append(self.header)
                ret.append("\n")
            ret += self.typeset_headings()


        #
        # typeset each row.
        # computes the width of each row if necessary
        #
        if self.mode==HTML:
            self.html_delim = 'td'

        for row in self.data:

            # See if we should omit this row
            if self.should_omit_row(row):
                continue

            # See if this row demands special processing
            if row.data==self.HR:
                ret.append(self.typeset_hr())
                continue

            ret.append(self.typeset_row(row))

        if self.mode==LATEX:
            if LONGTABLE not in self.options:
                ret.append("\\end{tabular}\n")
                if OPTION_CENTER in self.options:
                    ret.append("\\end{center}")
                if OPTION_TABLE in self.options:
                    ret.append("\\end{table}")
            else:
                ret.append("\\end{longtable}\n")
        elif self.mode==HTML:
            ret.append("</table>\n")
        elif self.mode==TEXT:
            if self.footer:
                ret.append(self.footer)
                ret.append("\n")
            
        # Finally, add any variables that have been defined
        for (name,value) in self.variables.items():
            if self.mode==LATEX:
                ret += latex_var(name,value)
            if self.mode==HTML:
                ret += ["Note: ",name," is ", value, "<br>"]
        return "".join(ret)

    def add_variable(self,name,value):
        self.variables[name] = value

    def save_table(self,fname,mode=LATEX,option=None):
        with open(fname,"w") as f:
            f.write(self.typeset(mode=mode,option=option))<|MERGE_RESOLUTION|>--- conflicted
+++ resolved
@@ -97,10 +97,7 @@
        ttable() - Constructor. 
        .set_title(title) 
        .compute_and_add_col_totals() - adds columns for specified columns / run automatically
-<<<<<<< HEAD
-=======
        .compute_col_totals(col_totals) - adds columns for specified columns
->>>>>>> 465c7712
        .add_head([row]) to one or more heading rows. 
        .add_data([row]) to append data rows. 
        .add_data(ttable.HR) - add a horizontal line
@@ -354,12 +351,7 @@
             print("*** Table cannot be totaled",file=sys.stderr)
             for row in self.data:
                 print(row.data,file=sys.stderr)
-<<<<<<< HEAD
-            traceback.print_tb()
-            return
-=======
             raise e
->>>>>>> 465c7712
         row = ["Total"]
         for col in range(1,self.cols):
             if col in self.col_totals:
@@ -416,10 +408,7 @@
             self.calculate_col_formatted_widths()
             if self.title:
                 ret.append(self.title + ":" + "\n")
-<<<<<<< HEAD
-=======
-
->>>>>>> 465c7712
+
 
         #
         # Start of the table 
