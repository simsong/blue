import json
import requests
import os
import subprocess


################################################################
###
### Proxy Control
###
### Please create an environment variable called BCC_PROXY with the IP address of your proxy server for the EMR commands
###
################################################################

HTTP_PROXY='HTTP_PROXY'
HTTPS_PROXY='HTTPS_PROXY'
<<<<<<< HEAD
BCC_HTTP_PROXY  = 'BCC_HTTP_PROXY'
BCC_HTTPS_PROXY = 'BCC_HTTPS_PROXY'

def proxy_on():
    os.environ[HTTP_PROXY]  = os.environ[BCC_HTTP_PROXY]
    os.environ[HTTPS_PROXY] = os.environ[BCC_HTTPS_PROXY]

def proxy_off():
    if HTTP_PROXY in os.environ:
        del os.environ[HTTP_PROXY]
    if HTTPS_PROXY in os.environ:
        del os.environ[HTTPS_PROXY]
=======
BCC_HTTP_PROXY='BCC_HTTP_PROXY'
BCC_HTTPS_PROXY='BCC_HTTPS_PROXY'
NO_PROXY='NO_PROXY'
>>>>>>> 2d093979

class Proxy:    
    def __init__(self):
        pass

    def __enter__(self):
<<<<<<< HEAD
        proxy_on()
        return self

    def __exit__(self, *args):
        proxy_off()


def user_data():
    return json.loads(requests.get("http://169.254.169.254/2016-09-02/user-data/").text)

def instance_identity():
    return json.loads(requests.get('http://169.254.169.254/latest/dynamic/instance-identity/document').text)

def ami_id():
    return requests.get('http://169.254.169.254/latest/meta-data/ami-id').text
=======
        if BCC_HTTP_PROXY in os.environ:
            os.environ[HTTP_PROXY] = os.environ[BCC_HTTP_PROXY]
        if BCC_HTTPS_PROXY in os.environ:
            os.environ[HTTPS_PROXY] = os.environ[BCC_HTTPS_PROXY]
        return self

    def __exit__(self, *args):
        if HTTP_PROXY in os.environ:
            del os.environ[HTTP_PROXY]
        if HTTPS_PROXY in os.environ:
            del os.environ[HTTPS_PROXY]


def show_credentials():
    """This is mostly for debugging"""
    subprocess.call(['printenv'])
    subprocess.call(['aws','configure','list'])

>>>>>>> 2d093979

def get_ipaddr():
    return requests.get("http://169.254.169.254/latest/meta-data/local-ipv4").text

def instanceId():
    return instance_identity()['instanceId']

def encryptionEnabled():
    return user_data()['diskEncryptionConfiguration']['encryptionEnabled']

   

if __name__=="__main__":
    print("AWS Info:")
    doc = instance_identity()
    for (k,v) in doc.items():
        print("{}: {}".format(k,v))
    print("AMI ID: {}".format(ami_id()))<|MERGE_RESOLUTION|>--- conflicted
+++ resolved
@@ -14,31 +14,27 @@
 
 HTTP_PROXY='HTTP_PROXY'
 HTTPS_PROXY='HTTPS_PROXY'
-<<<<<<< HEAD
 BCC_HTTP_PROXY  = 'BCC_HTTP_PROXY'
 BCC_HTTPS_PROXY = 'BCC_HTTPS_PROXY'
+NO_PROXY='NO_PROXY'
 
 def proxy_on():
-    os.environ[HTTP_PROXY]  = os.environ[BCC_HTTP_PROXY]
-    os.environ[HTTPS_PROXY] = os.environ[BCC_HTTPS_PROXY]
+    if BCC_HTTP_PROXY in os.environ:
+        os.environ[HTTP_PROXY]  = os.environ[BCC_HTTP_PROXY]
+    if BCC_HTTPS_PROXY in os.environ:
+        os.environ[HTTPS_PROXY] = os.environ[BCC_HTTPS_PROXY]
 
 def proxy_off():
     if HTTP_PROXY in os.environ:
         del os.environ[HTTP_PROXY]
     if HTTPS_PROXY in os.environ:
         del os.environ[HTTPS_PROXY]
-=======
-BCC_HTTP_PROXY='BCC_HTTP_PROXY'
-BCC_HTTPS_PROXY='BCC_HTTPS_PROXY'
-NO_PROXY='NO_PROXY'
->>>>>>> 2d093979
 
 class Proxy:    
     def __init__(self):
         pass
 
     def __enter__(self):
-<<<<<<< HEAD
         proxy_on()
         return self
 
@@ -54,26 +50,12 @@
 
 def ami_id():
     return requests.get('http://169.254.169.254/latest/meta-data/ami-id').text
-=======
-        if BCC_HTTP_PROXY in os.environ:
-            os.environ[HTTP_PROXY] = os.environ[BCC_HTTP_PROXY]
-        if BCC_HTTPS_PROXY in os.environ:
-            os.environ[HTTPS_PROXY] = os.environ[BCC_HTTPS_PROXY]
-        return self
-
-    def __exit__(self, *args):
-        if HTTP_PROXY in os.environ:
-            del os.environ[HTTP_PROXY]
-        if HTTPS_PROXY in os.environ:
-            del os.environ[HTTPS_PROXY]
 
 
 def show_credentials():
     """This is mostly for debugging"""
     subprocess.call(['printenv'])
     subprocess.call(['aws','configure','list'])
-
->>>>>>> 2d093979
 
 def get_ipaddr():
     return requests.get("http://169.254.169.254/latest/meta-data/local-ipv4").text
