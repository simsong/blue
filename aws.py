import json
import os
import subprocess
import urllib.request


################################################################
###
### Proxy Control
###
### Please create an environment variable called BCC_PROXY with the IP address of your proxy server for the EMR commands
###
################################################################

HTTP_PROXY='HTTP_PROXY'
HTTPS_PROXY='HTTPS_PROXY'
BCC_HTTP_PROXY  = 'BCC_HTTP_PROXY'
BCC_HTTPS_PROXY = 'BCC_HTTPS_PROXY'
NO_PROXY='NO_PROXY'

debug=False

def proxy_on():
    if BCC_HTTP_PROXY in os.environ:
        os.environ[HTTP_PROXY]  = os.environ[BCC_HTTP_PROXY]
    if BCC_HTTPS_PROXY in os.environ:
        os.environ[HTTPS_PROXY] = os.environ[BCC_HTTPS_PROXY]

def proxy_off():
    if HTTP_PROXY in os.environ:
        del os.environ[HTTP_PROXY]
    if HTTPS_PROXY in os.environ:
        del os.environ[HTTPS_PROXY]

class Proxy:    
    def __init__(self):
        pass

    def __enter__(self):
        proxy_on()
        return self

    def __exit__(self, *args):
        proxy_off()


<<<<<<< HEAD
def get_url(url, context=None):
    with urllib.request.urlopen(url, context=context) as response:
=======
def get_url(url):
    import urllib.request
    with urllib.request.urlopen(url) as response:
>>>>>>> 899a9715
        return response.read().decode('utf-8')

def get_url_json(url):
    return json.loads(get_url(url))

def user_data():
    return get_url_json("http://169.254.169.254/2016-09-02/user-data/")

def instance_identity():
    return get_url_json('http://169.254.169.254/latest/dynamic/instance-identity/document')

def ami_id():
    return get_url('http://169.254.169.254/latest/meta-data/ami-id')


def show_credentials():
    """This is mostly for debugging"""
    subprocess.call(['printenv'])
    subprocess.call(['aws','configure','list'])

def get_ipaddr():
    return get_url("http://169.254.169.254/latest/meta-data/local-ipv4")

def instanceId():
    return instance_identity()['instanceId']

if __name__=="__main__":
    print("AWS Info:")
    doc = instance_identity()
    for (k,v) in doc.items():
        print("{}: {}".format(k,v))
    print("AMI ID: {}".format(ami_id()))<|MERGE_RESOLUTION|>--- conflicted
+++ resolved
@@ -44,14 +44,9 @@
         proxy_off()
 
 
-<<<<<<< HEAD
 def get_url(url, context=None):
+    import urllib.request
     with urllib.request.urlopen(url, context=context) as response:
-=======
-def get_url(url):
-    import urllib.request
-    with urllib.request.urlopen(url) as response:
->>>>>>> 899a9715
         return response.read().decode('utf-8')
 
 def get_url_json(url):
