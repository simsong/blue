--- conflicted
+++ resolved
@@ -17,16 +17,10 @@
 BCC_HTTP_PROXY  = 'BCC_HTTP_PROXY'
 BCC_HTTPS_PROXY = 'BCC_HTTPS_PROXY'
 NO_PROXY='NO_PROXY'
+debug=False
 
-<<<<<<< HEAD
 def proxy_on(http=True,https=True):
     if http and (BCC_HTTP_PROXY in os.environ):
-=======
-debug=False
-
-def proxy_on():
-    if BCC_HTTP_PROXY in os.environ:
->>>>>>> ab00e243
         os.environ[HTTP_PROXY]  = os.environ[BCC_HTTP_PROXY]
     if https and (BCC_HTTPS_PROXY in os.environ):
         os.environ[HTTPS_PROXY] = os.environ[BCC_HTTPS_PROXY]
