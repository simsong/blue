#
# pdf_tools
# Simson Garfinkel
# US Census Bureau

import os
import os.path
import sys
import zipfile
import subprocess
import time

DOC_MAGIC=b"\xD0\xCF\x11\xE0\xA1\xB1\x1A\xE1"
DOCX_MAGIC=b"PK"
SOFFICE_DARWIN='/Applications/LibreOffice.app/Contents/MacOS/soffice'


def check_magic(filepath,magic):
    head = open(filepath,"rb").read(len(magic))
    if head!=magic:
        print("{} != {}".format(head,magic))
        return False
    return True

def valid_docx(fname):
    if check_magic(fname,DOCX_MAGIC)==False:
        return False
    # Make sure it's a valid ZIP file
    try:
        with zipfile.ZipFile(fname,"r") as zf:
            return True
    except zipfile.BadZipFile as e:
        return False

def valid_convertable_document_file(fname):
    if not os.path.exists(fname):
        return False            # doesn't exist

    (name,ext) = os.path.splitext(fname.lower())
    if ext=='.doc':
        if os.path.getsize(fname) % 512 !=0:
            return False
        return  check_magic(fname,DOC_MAGIC)
    if ext=='.docx':
        return valid_docx(fname)
    if ext=='.rtf':
        return True
    return False



# https://stackoverflow.com/questions/30481136/pywin32-save-docx-as-pdf
# https://stackoverflow.com/questions/6011115/doc-to-pdf-using-python
def quit_word():
    """Quit Microsoft Word"""
    if sys.platform=='win32':
        word = win32com.client.Dispatch("Word.Application")
        word.Quit()

def convert_document_to_pdf(infile):
    """Convert a .doc, .docx, or .rtf file to PDF. Converted file has the
    same pathname, except .docx and been changed to .pdf. Throws an
    exception if it can't convert.
    """
    import os.path
    if not os.path.exists(infile):
        raise FileNotFoundError(infile)

    outfile = os.path.splitext(infile)[0] + ".pdf"
    if os.path.exists(outfile):
        raise FileExistsError
    
    print("CONVERT {}".format(infile))
    print("    --> {}".format(outfile))
    import sys                  # this shouldn't be needed, but it is...?
    if sys.platform=='win32':
        try:
            import os,win32com.client,pywintypes
        except ModuleNotFoundError as e:
            print(e)
            print("Cannot convert {} --- please convert it manually".format(infile))
            raise e

        wdFormatPDF = 17
        in_file = os.path.abspath(infile)
        out_file = os.path.abspath(outfile)
        word = win32com.client.Dispatch("Word.Application")
        try:
            doc = word.Documents.Open(in_file)
            doc.SaveAs(out_file, FileFormat=wdFormatPDF)
            doc.Close()
            word.Quit()
        except pywintypes.com_error as e:
            print("")
            print("**** CANNOT CONVERT: {} *****".format(infile))
            print(str(e))
            print("")
            word.Quit()
            return None
        word.Quit()
        return outfile
    if sys.platform=='darwin':
        #
        # soffice --headless --convert-to pdf filename.doc
        # libreoffice --headless --convert-to pdf filename.doc

        if not os.path.exists(SOFFICE_DARWIN):
            print("{} not found.".format(SOFFICE_DARWIN),file=sys.stderr)
            raise RuntimeError("DOCX conversion on MacOS requires LibreOffice to be installed")
        outdir = os.path.dirname(infile)
        cmd = [SOFFICE_DARWIN,'--headless','--convert-to','pdf','--outdir',outdir,infile]
        r = subprocess.call(cmd)
        outfile = os.path.splitext(infile)[0] + ".pdf"
        #
        # Strangely, the file does not immediately appear. So wait until it does, and timeout after 5 seconds
        for i in range(500):
            if os.path.exists(outfile):
                return outfile
            time.sleep(.01)
        raise RuntimeError("{}: {} not created".format(" ".join(cmd),outfile))
    raise RuntimeError("unknown how to do PDF conversion on {}".format(sys.platform))
<<<<<<< HEAD
=======

#
# soffice --headless --convert-to pdf filename.doc
# libreoffice --headless --convert-to pdf filename.doc
    raise RuntimeError("Please manually convert {}".format(infile))

>>>>>>> 9da057df

if __name__=="__main__":
    #
    # Command to test the conversion
    #
    import sys
    ofn = convert_doc_to_pdf(sys.argv[1])
    print("Converted {} to {}".format(sys.argv[1],ofn))
    exit(0)
    <|MERGE_RESOLUTION|>--- conflicted
+++ resolved
@@ -119,15 +119,11 @@
             time.sleep(.01)
         raise RuntimeError("{}: {} not created".format(" ".join(cmd),outfile))
     raise RuntimeError("unknown how to do PDF conversion on {}".format(sys.platform))
-<<<<<<< HEAD
-=======
 
 #
 # soffice --headless --convert-to pdf filename.doc
 # libreoffice --headless --convert-to pdf filename.doc
-    raise RuntimeError("Please manually convert {}".format(infile))
-
->>>>>>> 9da057df
+#    raise RuntimeError("Please manually convert {}".format(infile))
 
 if __name__=="__main__":
     #
