#
# pdftools
# Simson Garfinkel
# US Census Bureau

import os
import os.path
import sys
import zipfile
import subprocess
import time

DOC_MAGIC=b"\xD0\xCF\x11\xE0\xA1\xB1\x1A\xE1"
DOCX_MAGIC=b"PK"
SOFFICE_DARWIN='/Applications/LibreOffice.app/Contents/MacOS/soffice'


def check_magic(filepath,magic):
    head = open(filepath,"rb").read(len(magic))
    if head!=magic:
        print("{} != {}".format(head,magic))
        return False
    return True

def valid_docx(fname):
    if check_magic(fname,DOCX_MAGIC)==False:
        return False
    # Make sure it's a valid ZIP file
    try:
        with zipfile.ZipFile(fname,"r") as zf:
            return True
    except zipfile.BadZipFile as e:
        return False

def valid_convertable_document_file(fname):
    if not os.path.exists(fname):
        return False            # doesn't exist

    (name,ext) = os.path.splitext(fname.lower())
    if ext=='.doc':
        if os.path.getsize(fname) % 512 !=0:
            return False
        return  check_magic(fname,DOC_MAGIC)
    if ext=='.docx':
        return valid_docx(fname)
    if ext=='.rtf':
        return True
    return False



# https://stackoverflow.com/questions/30481136/pywin32-save-docx-as-pdf
# https://stackoverflow.com/questions/6011115/doc-to-pdf-using-python
def quit_word():
    """Quit Microsoft Word"""
    if sys.platform=='win32':
        word = win32com.client.Dispatch("Word.Application")
        word.Quit()

def convert_document_to_pdf(infile):
    """Convert a .doc, .docx, or .rtf file to PDF. Converted file has the
    same pathname, except .docx and been changed to .pdf. Throws an
    exception if it can't convert.
    """
    import os.path
    if not os.path.exists(infile):
<<<<<<< HEAD
        raise RuntimeError("{} does not exist".format(infile))

    outfile = os.path.splitext(infile)[0] + ".pdf"
    if os.path.exists(outfile):
        # Calculate the age of the PDF. Because of Windows errors, sometimes the PDF will be a few seconds
        # younger than the .docx. In those cases, just ignore it.
        pdf_age = int(os.path.getmtime(outfile)-os.path.getmtime(infile))
        print("{} already exists (age={}s)".format(outfile,pdf_age))
        if pdf_age > -30:
            return
    
    print("CONVERT {}".format(infile))
    print("    --> {}".format(outfile))
    import sys
    if sys.platform=='win32':
        try:
            import sys,os,win32com.client,pywintypes
=======
        raise FileNotFoundError(infile)

    outfile = os.path.splitext(infile)[0] + ".pdf"
    if os.path.exists(outfile):
        raise FileExistsError
    
    print("CONVERT {}".format(infile))
    print("    --> {}".format(outfile))
    import sys                  # this shouldn't be needed, but it is...?
    if sys.platform=='win32':
        try:
            import os,win32com.client,pywintypes
>>>>>>> 465c7712
        except ModuleNotFoundError as e:
            print(e)
            print("Cannot convert {} --- please convert it manually".format(infile))
            raise e

        wdFormatPDF = 17
        in_file = os.path.abspath(infile)
        out_file = os.path.abspath(outfile)
        word = win32com.client.Dispatch("Word.Application")
        try:
            doc = word.Documents.Open(in_file)
            doc.SaveAs(out_file, FileFormat=wdFormatPDF)
            doc.Close()
            word.Quit()
        except pywintypes.com_error as e:
            print("")
            print("**** CANNOT CONVERT: {} *****".format(infile))
            print(str(e))
            print("")
            word.Quit()
            return None
        word.Quit()
        return outfile
    if sys.platform=='darwin':
<<<<<<< HEAD
        if not os.path.exists(SOFFICE_DARWIN):
            print("{} not found.".format(SOFFICE_DARWIN),file=sys.stderr)
            raise RuntimeError("DOCX conversion on MacOS requires LibreOffice to be installed")
        outdir = os.path.dirname(infile)
        cmd = [SOFFICE_DARWIN,'--headless','--convert-to','pdf','--outdir',outdir,infile]
        r = subprocess.call(cmd)
        outfile = os.path.splitext(infile)[0] + ".pdf"
        #
        # Strangely, the file does not immediately appear. So wait until it does, and timeout after 5 seconds
        for i in range(500):
            if os.path.exists(outfile):
                return outfile
            time.sleep(.01)
        raise RuntimeError("{}: {} not created".format(" ".join(cmd),outfile))

#
# soffice --headless --convert-to pdf filename.doc
# libreoffice --headless --convert-to pdf filename.doc
    raise RuntimeError("Please manually convert {}".format(infile))
=======
        #
        # soffice --headless --convert-to pdf filename.doc
        # libreoffice --headless --convert-to pdf filename.doc
>>>>>>> 465c7712

        if not os.path.exists(SOFFICE_DARWIN):
            print("{} not found.".format(SOFFICE_DARWIN),file=sys.stderr)
            raise RuntimeError("DOCX conversion on MacOS requires LibreOffice to be installed")
        outdir = os.path.dirname(infile)
        cmd = [SOFFICE_DARWIN,'--headless','--convert-to','pdf','--outdir',outdir,infile]
        r = subprocess.call(cmd)
        outfile = os.path.splitext(infile)[0] + ".pdf"
        #
        # Strangely, the file does not immediately appear. So wait until it does, and timeout after 5 seconds
        for i in range(500):
            if os.path.exists(outfile):
                return outfile
            time.sleep(.01)
        raise RuntimeError("{}: {} not created".format(" ".join(cmd),outfile))
    raise RuntimeError("unknown how to do PDF conversion on {}".format(sys.platform))

if __name__=="__main__":
    #
    # Command to test the conversion
    #
    import sys
    ofn = convert_doc_to_pdf(sys.argv[1])
    print("Converted {} to {}".format(sys.argv[1],ofn))
    exit(0)
    <|MERGE_RESOLUTION|>--- conflicted
+++ resolved
@@ -1,5 +1,5 @@
 #
-# pdftools
+# pdf_tools
 # Simson Garfinkel
 # US Census Bureau
 
@@ -64,25 +64,6 @@
     """
     import os.path
     if not os.path.exists(infile):
-<<<<<<< HEAD
-        raise RuntimeError("{} does not exist".format(infile))
-
-    outfile = os.path.splitext(infile)[0] + ".pdf"
-    if os.path.exists(outfile):
-        # Calculate the age of the PDF. Because of Windows errors, sometimes the PDF will be a few seconds
-        # younger than the .docx. In those cases, just ignore it.
-        pdf_age = int(os.path.getmtime(outfile)-os.path.getmtime(infile))
-        print("{} already exists (age={}s)".format(outfile,pdf_age))
-        if pdf_age > -30:
-            return
-    
-    print("CONVERT {}".format(infile))
-    print("    --> {}".format(outfile))
-    import sys
-    if sys.platform=='win32':
-        try:
-            import sys,os,win32com.client,pywintypes
-=======
         raise FileNotFoundError(infile)
 
     outfile = os.path.splitext(infile)[0] + ".pdf"
@@ -95,7 +76,6 @@
     if sys.platform=='win32':
         try:
             import os,win32com.client,pywintypes
->>>>>>> 465c7712
         except ModuleNotFoundError as e:
             print(e)
             print("Cannot convert {} --- please convert it manually".format(infile))
@@ -120,31 +100,9 @@
         word.Quit()
         return outfile
     if sys.platform=='darwin':
-<<<<<<< HEAD
-        if not os.path.exists(SOFFICE_DARWIN):
-            print("{} not found.".format(SOFFICE_DARWIN),file=sys.stderr)
-            raise RuntimeError("DOCX conversion on MacOS requires LibreOffice to be installed")
-        outdir = os.path.dirname(infile)
-        cmd = [SOFFICE_DARWIN,'--headless','--convert-to','pdf','--outdir',outdir,infile]
-        r = subprocess.call(cmd)
-        outfile = os.path.splitext(infile)[0] + ".pdf"
-        #
-        # Strangely, the file does not immediately appear. So wait until it does, and timeout after 5 seconds
-        for i in range(500):
-            if os.path.exists(outfile):
-                return outfile
-            time.sleep(.01)
-        raise RuntimeError("{}: {} not created".format(" ".join(cmd),outfile))
-
-#
-# soffice --headless --convert-to pdf filename.doc
-# libreoffice --headless --convert-to pdf filename.doc
-    raise RuntimeError("Please manually convert {}".format(infile))
-=======
         #
         # soffice --headless --convert-to pdf filename.doc
         # libreoffice --headless --convert-to pdf filename.doc
->>>>>>> 465c7712
 
         if not os.path.exists(SOFFICE_DARWIN):
             print("{} not found.".format(SOFFICE_DARWIN),file=sys.stderr)
