--- conflicted
+++ resolved
@@ -22,14 +22,10 @@
         if ('r' in mode) and ('w' in mode):
             raise ValueError('cannot open gz files for both reading and writing')
         if 'r' in mode:
-<<<<<<< HEAD
-            encoding = None if 'b' in mode else 'utf-8' 
-            self.p = subprocess.Popen(['zcat',name],stdout=subprocess.PIPE,encoding=encoding)
-=======
             if not os.path.exists(name):
                 raise FileNotFoundError(name)
-            self.p       = subprocess.Popen( ['gunzip'], stdin=open(name,'rb'), stdout=subprocess.PIPE)
->>>>>>> 4c316f0d
+            encoding     = None if 'b' in mode else 'utf-8' 
+            self.p       = subprocess.Popen( ['gunzip'], stdin=open(name,'rb'), stdout=subprocess.PIPE, encoding=encoding )
             self._fileno = self.p.stdout.fileno()
             self.name    = f'/dev/fd/{self._fileno}'
             self.f       = open(self.name,mode)
