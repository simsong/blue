--- conflicted
+++ resolved
@@ -9,7 +9,6 @@
 
 import ctools.s3 as s3
 
-<<<<<<< HEAD
 ## Find a S3 bucket for testing. This is either TEST_S3ROOT or DAS_S3ROOT
 if "TEST_S3ROOT" in os.environ:
     TEST_S3ROOT = os.environ['TEST_S3ROOT']
@@ -18,15 +17,9 @@
 else:
     TEST_S3ROOT = None
 
-
-
-TEST_STRING = "As it is written " + str(os.getpid()) + "\n"
 MOTD = 'etc/motd'
-=======
-DAS_S3ROOT   = os.getenv("DAS_S3ROOT")
 TEST_STRING  = "As it is written " + str(os.getpid()) + "\n"
 TEST_S3_FILE = "Examples/testfile.txt"
->>>>>>> a84fff7c
 
 def test_s3open():
     if "EC2_HOME" not in os.environ:
@@ -47,13 +40,8 @@
     if got_exception==False:
         raise RuntimeError("should have gotten exception for bad path")
 
-<<<<<<< HEAD
-    path = os.path.join( TEST_S3ROOT, MOTD)
-
+    path = os.path.join( TEST_S3ROOT, TEST_S3_FILE)
     print("path:",path)
-=======
-    path = os.path.join( DAS_S3ROOT, TEST_S3_FILE )
->>>>>>> a84fff7c
 
     # Make sure s3open works in a variety of approaches
 
