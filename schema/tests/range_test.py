#!/usr/bin/python
# -*- coding: utf-8 -*-
#
# Test the Census ETL schema package

import os
import sys

sys.path.append(os.path.join(os.path.dirname(__file__),"../../.."))

from ctools.schema.range import Range

def test_range_funcs():
    r1 = Range(1,1)
    r2 = Range(1,1)
    assert r1==r2
    r3 = Range(2,2)
    assert r1 < r3

def test_combine_ranges():
    r1 = Range(1,2)
    r2 = Range(2,4)
    r3 = Range(10,12)
    l1 = [r1,r2,r3]
    assert Range.combine_ranges([r1,r2]) == [Range(1,4)]
    assert Range.combine_ranges([r1,r2,r3]) == [Range(1,4),Range(10,12)]

def test_parse():
    res = Range.extract_range_and_desc("1 hello", hardfail=True)
    assert type(res)==Range
    assert res.a == '1'
    assert res.b == '1'
    assert res.desc=="hello"

    assert Range.extract_range_and_desc("1 hello", python_type=int, hardfail=True) == Range(1,1,"hello")
    assert Range.extract_range_and_desc("1-2 hello", python_type=int, hardfail=True) == Range(1,2,"hello")
<<<<<<< HEAD
    assert Range.extract_range_and_desc("1-2 = hello", python_type=int, hardfail=True) == Range(1,2,"hello")
    assert Range.extract_range_and_desc("1-2 = (hello)", python_type=int, hardfail=True) == Range(1,2,"hello")
    assert Range.extract_range_and_desc("Up to 22 values", python_type = int, hardfail = False) == None
    assert Range.extract_range_and_desc("Fips State Code (The legal values for this file are 01-02, 04-06)", python_type=int) == None
    assert Range.extract_range_and_desc("      1 = hello 3-4", python_type = int, hardfail = True) == (1,1,"hello 3-4")
=======
    #assert Range.extract_range_and_desc("1-2 = hello", python_type=int, hardfail=True) == Range(1,2,"hello")
    assert Range.extract_range_and_desc("1-2 = (hello)", python_type=int, hardfail=True) == Range(1,2,"hello")
>>>>>>> 47d2b7a6
<|MERGE_RESOLUTION|>--- conflicted
+++ resolved
@@ -34,13 +34,8 @@
 
     assert Range.extract_range_and_desc("1 hello", python_type=int, hardfail=True) == Range(1,1,"hello")
     assert Range.extract_range_and_desc("1-2 hello", python_type=int, hardfail=True) == Range(1,2,"hello")
-<<<<<<< HEAD
-    assert Range.extract_range_and_desc("1-2 = hello", python_type=int, hardfail=True) == Range(1,2,"hello")
+    #assert Range.extract_range_and_desc("1-2 = hello", python_type=int, hardfail=True) == Range(1,2,"hello")
     assert Range.extract_range_and_desc("1-2 = (hello)", python_type=int, hardfail=True) == Range(1,2,"hello")
     assert Range.extract_range_and_desc("Up to 22 values", python_type = int, hardfail = False) == None
     assert Range.extract_range_and_desc("Fips State Code (The legal values for this file are 01-02, 04-06)", python_type=int) == None
-    assert Range.extract_range_and_desc("      1 = hello 3-4", python_type = int, hardfail = True) == (1,1,"hello 3-4")
-=======
-    #assert Range.extract_range_and_desc("1-2 = hello", python_type=int, hardfail=True) == Range(1,2,"hello")
-    assert Range.extract_range_and_desc("1-2 = (hello)", python_type=int, hardfail=True) == Range(1,2,"hello")
->>>>>>> 47d2b7a6
+    assert Range.extract_range_and_desc("      1 = hello 3-4", python_type = int, hardfail = True) == (1,1,"hello 3-4")