--- conflicted
+++ resolved
@@ -83,11 +83,7 @@
     if '.' in a or '.' in b or '.' in c:
         try:
             return float(a) <= float(b) <= float(c)
-<<<<<<< HEAD
-        except:
-=======
         except ValueError:
->>>>>>> f71d0dc7
             pass  # tries to return a float but might have weird input like 1.1.0 which will be compared traditionally instead
     b = b.replace(' ', '0')
     return leftpad(a,width) <= leftpad(b,width) <= leftpad(c,width)
