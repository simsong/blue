#!/usr/bin/env python3
# -*- coding: utf-8 -*-
# Some tools for manipulating PDF files

<<<<<<< HEAD
#import py.test
=======
>>>>>>> 070a7387
import sys
import os
import re
from subprocess import call,Popen,PIPE,DEVNULL
import subprocess
import glob
import tempfile
import logging
import hashlib
import platform
import shutil

ERROR_LINES=50
__version__ = "0.1.0"

DEBUG=False

HEIGHT='height'
LANDSCAPE = 'LANDSCAPE'
ORIENTATION='orientation'
PAGE='page'
PAGES='pages'
POINTS='points'
PORTRAIT = 'PORTRAIT'
UNITS='units'
VERSION='VERSION'
WIDTH='width'
SHA256='sha256'

if sys.platform=='win32':
    LATEX_EXE='pdflatex.exe'
else:
    LATEX_EXE='pdflatex'

LATEX_QUOTE_TRANSFORMS = {
    "’": "'",
    "“": "``",
    "”": "''",
    '\u2013': '---',
    '\u2014': '---',
    '\u2018': "`",
    '\u2019': "'",
    '\u2019': "'",
    '\u201c': '``',
    '\u201d': "''",
    'ò': r'\`{o}',
    'ó': r"'{o}",
    'ô': r'\^{o}',
    'ö': r'\"{o}',
    'ő': r'\H{o}',
    'õ': r'\~{o}',
    'ç': r'\c{c}',
    'ą': r'\k{a}',
    'ł': r'\l{}',
    'ō': r'\={o}',
    'ȯ': r'\.{o}',
    'ụ': r'\d{u}',
    'å': r'\r{a}',
    'š': r'\v{s}',
    'ø': r'\o{}',
    'î': r'\^{\i}',
    'ï': r'\"{\i}',
    '§': r'\S{}',
    '†': r'\dag{}',
    '©': r'\copyright{}',
    '\\': r'\textbackslash{}',
    '<': r'\textless{}',
    '®': r'\textregistered{}',
    '¿': r'\textquestiondown{}',
    '%': r'\%{}',
    '#': r'\#{}',
    '$': r'\${}',
    '_': r'\_{}',
    '&': r'\&{}',
    '{': r'\{',
    '}': r'\}'}

PAGECOUNTER_TEX=r"""
%% Based on:
%%
%% https://stackoverflow.com/questions/5834014/lf-will-be-replaced-by-crlf-in-git-what-is-that-and-is-it-important/5834094
%% https://tex.stackexchange.com/questions/125869/using-pdfpages-with-mixed-landscape-portrait-pdfs
%% https://stackoverflow.com/questions/17628305/windows-git-warning-lf-will-be-replaced-by-crlf-is-that-warning-tail-backwar/17628353
%%

\batchmode
\documentclass{article}
\usepackage{pdfpages}
\def\pageCountfile{%%FILENAME%%}
\pdfximage{\pageCountfile}

\begin{document}
\newcount\pageCountcount \pageCountcount=0 % This is a page counter...
\newbox\pageCountbox                       % This is a virtual box...

\loop % Let's test all the pages one by one...
\advance\pageCountcount by 1%
% Measure a single page virtually...
\setbox\pageCountbox=\hbox{\includegraphics[page={\the\pageCountcount}]{\pageCountfile}}%
% Send the information to the terminal...
% \scrollmode
\message{Page \the\pageCountcount, \ifnum\wd\pageCountbox<\ht\pageCountbox portrait\else landscape\fi, \the\wd\pageCountbox, \the\ht\pageCountbox, depth \the\dp\pageCountbox.}%
\batchmode
%%
%%
% Test all the pages from the input PDF file...
\ifnum\pageCountcount<\pdflastximagepages\repeat
\endinput
"""

LATEX_EXTRA_DIR=os.path.join( os.path.dirname(__file__), "latex-windows")

def latex_escape(msg):
    """Quote all special characters in msg"""
    msg = "".join([LATEX_QUOTE_TRANSFORMS.get(ch,ch) for ch in msg])
    for ch in msg:
        if ord(ch)>127:
            print("**** Unescaped character: '{}'  dec:{}  hex:{}".format(ch,ord(ch),hex(ord(ch))))
    return msg

def textbf(msg):
    return "\\textbf{" + msg + "}"

def nl():
    return "\\\\\n"

# from https://stackoverflow.com/questions/4284991/parsing-nested-parentheses-in-python-grab-content-by-level
# with modifications
def parse_nested_braces(string):
    """Generate parenthesized contents in string as pairs (level, contents)."""
    stack = []
    for i, c in enumerate(string):
        if c == '{':
            stack.append(i)
        elif c == '}' and stack:
            start = stack.pop()
            yield (len(stack), string[start + 1: i])

label_re  = re.compile(r'\{([^}]*)\}\{\{([^}]*)\}\{([^}]*)\}\{([^}]*)\}\{([^}]*)\}\{([^}]*)\}')
prefix_re = re.compile(r'^([A-Z]+)-(.*)')
def label_parser(line):
    """Return (prefix,filename,section,page)"""
    if not line.startswith("\\newlabel"):
        return None
    parsed = list(parse_nested_braces(line))
    def get(*,level,count):
        for (l,v) in parsed:
            if level==l:
                count -= 1
                if count==0:
                    return v
        return None

    label   = get(level=0,count=1)            # first level 0 is the filename
    section = get(level=1,count=1)
    page    = int(get(level=1,count=2))

    if not all([label,section,page]):
        return None

    n = prefix_re.search(label)
    if n:
        (prefix,fname) = n.group(1,2)
    else:
        (prefix,fname) = ("",label)
    if fname[0]=='"':           # remove quotes if they are present
        fname = fname[1:-1]
    return (prefix,fname,section,page)

def extract_pages_from_aux(auxfile):
    """Given an auxfile, return an array of (prefix,filename,section,page,pages) values"""
    assert auxfile.endswith(".aux")
    ret = []
    lastdata = None
    for line in open(auxfile):
        pdata = label_parser(line)
        if not pdata:
            continue
        if pdata[1]=='LastPage':
            continue
        assert pdata[0] in ["","END"]
        if pdata[0]=="":
            data = pdata
        else:
            ret.append((data[0],data[1],data[2],data[3],pdata[3]-data[3]))
    return ret
        
def delete_temp_files(latex_source,verbose=False):
    # Delete LaTeX temp file
    (name,ext) = os.path.splitext(latex_source)
    for ext in ['.log','.aux','.bbl','.toc','.blg','.dvi']:
        for nfn in glob.glob(name+ext):
            if verbose: 
                print("Deleting {}".format(nfn))
            os.unlink(nfn)

TEXINPUTS='TEXINPUTS'
def run_latex(pathname,repeat=1,start_run=1,delete_tempfiles=False,
              texinputs=None,
              callback_aux=None,callback_log=None,ignore_ret=False,
              chdir=True,verbose=False):
    """Run LaTeX and return (name of file PDF file,# of pages)"""

    if DEBUG:
        verbose=True

    # Are we setting TEXINPUTS? If so, remember old value.
    oldenv   = os.environ.get(TEXINPUTS,None)
    if texinputs:
        os.environ[TEXINPUTS] = texinputs
        if DEBUG:
            print("Set TEXINPUTS to",os.environ[TEXINPUTS])

    # Are we changing the directory? If so, remember old value
    assert os.path.exists(pathname)
    assert repeat>=1

    (dirname,filename) = os.path.split(pathname)

    if chdir:
        cwd = os.getcwd()
        if dirname:
            os.chdir(dirname)       # change to the directory where the file exists
            if DEBUG:
                print("Changed directory to",dirname)

        # change dirname and pathname to reflect current directory
        dirname="."                 
        pathname=filename
        assert os.path.exists(filename) # make sure we can still reach it

    # If we are on windows, copy the context of the LATEX_WINDOWS_EXTRA_DIR to the current directory
    delete_files = []
    if platform.system()=='Windows':
        for fn in glob.glob( os.path.join(LATEX_EXTRA_DIR, "*")):
            dest = os.path.basename(fn)
            if not os.path.exists(dest):
                print("copy {} -> {}".format(fn,dest ))
                shutil.copy( fn, dest )
                delete_files.append(dest)

    if DEBUG:
        print("==============",pathname,"===========")
        print(open(pathname).read())
        print("======================================")
        print("")
    for i in range(start_run,start_run+repeat):
        cmd = [LATEX_EXE,pathname, '-interaction=nonstopmode']
        if verbose:
            print("LaTeX Run #{}:  {}> {}".format(i,os.getcwd()," ".join(cmd)),flush=True)
        r = subprocess.run(cmd,stdout=PIPE,stderr=PIPE,stdin=DEVNULL,encoding='utf8',shell=False)
        if r.returncode and not ignore_ret:
            print("r.returncode=",r.returncode)
            print("r=",r)
            outlines = r.stdout.split("\n")
            print("***************************")
            if len(outlines)<ERROR_LINES*2:
                print("\n".join(outlines))
            else:
                print("First {} lines of error:".format(ERROR_LINES))
                print("\n".join(outlines[:ERROR_LINES]))
                print("")
                print("Last {} lines of error:".format(ERROR_LINES))
                print("\n".join(outlines[-ERROR_LINES:]))
            print("***************************")
            exit(1)
        if r.returncode and DEBUG:
            print("r.returncode=",r.returncode)
            print("STDOUT")
            print(r.stdout)
            print("STDERR")
            print(r.stderr)

    for fn in delete_files:
        os.unlink(fn)

    #
    # The logfile and auxfile get written to the current directory
    logfilename = os.path.splitext( os.path.basename(filename))[0] + ".log"
    auxfilename = os.path.splitext( os.path.basename(filename))[0] + ".aux"

    if DEBUG:
        print("Current directory:",os.getcwd())
        print("filename:",filename,os.path.exists(filename))
        print("logfilename:",logfilename,os.path.exists(logfilename))
        print("auxfilename:",auxfilename,os.path.exists(auxfilename))

    if not os.path.exists(logfilename):
        raise FileNotFoundError("logfile {} not created. LaTeX failed. dir: {} filename: {}".format(logfilename,os.getcwd(),filename))

    if not os.path.exists(auxfilename):
        raise FileNotFoundError("auxfile {} not created. LaTeX failed. dir: {} filename: {}".format(auxfilename,os.getcwd(),filename))

    if callback_log:
        callback_log(open(logfilename,"r"))

    if callback_aux:
        callback_aux(open(auxfilename,"r"))
        
    # Read the log file to determine the number of pages
    # This should be done with the callback

    log = open(logfilename).read().replace("\n","")
    pat = re.compile(r'Output written on .*[^\d](\d+) pages?')
    m = pat.search(log)
    if m:
        pages = int(m.group(1))
    else:
        pages = None

    # Delete the temp files if requested
    if delete_tempfiles:
        delete_temp_files(pathname)
    # Figure out the PDF filename. It's in the current directory...
    pdffile = os.path.join( os.getcwd(), os.path.basename(os.path.splitext(filename)[0])) + ".pdf"

    # If we changed the current directory, change back
    if chdir:
        os.chdir(cwd)           

    # Restore environment
    if texinputs is not None:
        if oldenv:
            os.environ[TEXINPUTS] = oldenv
        else:
            del os.environ[TEXINPUTS]

    return (pdffile,pages)

def extract_pdf_pages(target,source,pagelist="-"):
    """Use pdfpages.sty to extract pagelist from SOURCE and put the results in TARGET"""
    assert os.path.exists(source)
    assert not os.path.exists(target)
    assert target.endswith(".pdf")
    assert source.endswith(".pdf")

    if os.path.dirname(target)==os.path.dirname(source):
        # They are in the same directory
        # run_latex will chdir() to target's directory, so remove
        # the dirname from source
        source = os.path.basename(source)

    target_latex = target.replace(".pdf",".tex")

    if type(pagelist)==str:
        pagelist_str = pagelist
    else:
        pagelist_str = ",".join(str(x) for x in pagelist)

    # 
    # Generate an output file
    with open(target_latex,"w") as f:
        f.write("\\documentclass{book}\n")
        f.write("\\usepackage{pdfpages}\n")
        f.write("\\begin{document}\n")
        f.write("\\includepdf[pages={"+pagelist_str+"}]{"+source+"}\n")
        f.write("\\end{document}\n")

    run_latex(target_latex,repeat=1,delete_tempfiles=True)
        
    
def inspect_json_all_pages_have_same_orientation(info):
    orientations = set([pageinfo[ORIENTATION] for pageinfo in info[PAGES]])
    if len(orientations)==1:
        return info[PAGES][0][ORIENTATION]
    return None

def inspect_pdf(pdf_fname,texinputs=None):
    """Using PAGECOUNTER_TEX, run LaTeX on each page and determine each page's orientation and size.
    Returns a dictionary containing the following properties:
    [FILENAME] - filename
    [SHA256]   - sha256
    [PAGES][{pageinfo},pageinfo,...}    - #pages
        {pageinfo}  - Information about each page is stored in its own dictionary.
          ORIENTATION: = PORTRAIT or LANDSCAPE
          WIDTH: = width (in pt)
          HEIGHT:  = height (in pt)
          PAGE:   = page number
    """
    print("*** INSPECT PDF ",pdf_fname)
    assert os.path.exists(pdf_fname)
    assert pdf_fname.lower().endswith(".pdf")
    requested_pat = re.compile(r"Requested size: ([\d.]+)pt x ([\d.]+)pt")
    page_pat = re.compile(r"^Page (\d+), (\w+), ([0-9.]+)pt, ([0-9.]+)pt, depth ([0-9.]+)pt")
    ret = {VERSION:1,
           UNITS:POINTS,
           SHA256:hashlib.sha256( open(pdf_fname,"rb").read() ).hexdigest(),
           PAGES:[]}

    def cb(auxfile):
        """Callback to search for orientation information in the logfile and extract it"""
        width = None
        height = None
        for line in auxfile:
            m = requested_pat.search(line)
            if m:
                width = float(m.group(1))
                height = float(m.group(2))
            m = page_pat.search(line)
            if m:
                if width==None or height==None:
                    print("************  CANNOT COUNT PAGES IN '{}' **************".format(pdf_name))
                    exit(1)
                pageno = int(m.group(1))
                orientation = LANDSCAPE if width>height else PORTRAIT
                ret[PAGES].append({ORIENTATION:orientation, WIDTH:width,  HEIGHT:height, PAGE:pageno})

    # Unfortunately, NamedTemporaryFile is not portable to windows, because when the file is open,
    # it cannot be used by other processes, as NamedTemporaryFile opens with exclusive access.
    # The code below fixes this problem
    # See https://bugs.python.org/issue14243
    logging.info("inspect_pdf(%s)",format(pdf_fname))

    if DEBUG:
        print("get_pdf_pages_and_orientation({})".format(pdf_fname))
    with tempfile.NamedTemporaryFile(mode='w',encoding='utf8',suffix='.tex',delete=False,
                                     dir=os.path.dirname( os.path.abspath(pdf_fname))) as tmp:
        tmp.write( PAGECOUNTER_TEX.replace( "%%FILENAME%%", os.path.basename( pdf_fname )))
        tmp.flush()             # Make sure contents are written out
        tmp.close()             # Windows compatability 
        run_latex( tmp.name, callback_log=cb,ignore_ret=True, delete_tempfiles=True, texinputs=texinputs)
        os.unlink( tmp.name)
    return ret

def count_pdf_pages(pdf_fname):
    """Use pdfpages.sty to count how many pages in a pdf_fname"""
    if not os.path.exists(pdf_fname):
        raise RuntimeError("count_pdf_pages: {} does not exist".format(pdf_fname))
    if not pdf_fname.endswith(".pdf"):
        raise RuntimeError("count_pdf_pages: {} must end with a .pdf".format(pdf_fname))
    return len( inspect_pdf( pdf_fname )[PAGES])
        
if __name__=="__main__":
    import sys
    m = inspect_pdf(sys.argv[1])
    for info in sorted(m[PAGES].keys()):
        print('page ',info, m[PAGES][info])
        
    <|MERGE_RESOLUTION|>--- conflicted
+++ resolved
@@ -2,10 +2,6 @@
 # -*- coding: utf-8 -*-
 # Some tools for manipulating PDF files
 
-<<<<<<< HEAD
-#import py.test
-=======
->>>>>>> 070a7387
 import sys
 import os
 import re
