#!/usr/bin/env python3
# -*- coding: utf-8 -*-
# Some tools for manipulating PDF files

import py.test
import sys
import os
import re
from subprocess import call,Popen,PIPE,DEVNULL
import subprocess
import glob
import tempfile
import logging
import hashlib
ERROR_LINES=30

DEBUG=False

HEIGHT='height'
LANDSCAPE = 'LANDSCAPE'
ORIENTATION='orientation'
PAGE='page'
PAGES='pages'
POINTS='points'
PORTRAIT = 'PORTRAIT'
UNITS='units'
VERSION='VERSION'
WIDTH='width'
SHA256='sha256'

if sys.platform=='win32':
    LATEX_EXE='pdflatex.exe'
else:
    LATEX_EXE='pdflatex'

LATEX_QUOTE_TRANSFORMS = {
    "’": "'",
    "“": "``",
    "”": "''",
    '\u2013': '---',
    '\u2014': '---',
    '\u2018': "`",
    '\u2019': "'",
    '\u2019': "'",
    '\u201c': '``',
    '\u201d': "''",
    'ò': r'\`{o}',
    'ó': r"'{o}",
    'ô': r'\^{o}',
    'ö': r'\"{o}',
    'ő': r'\H{o}',
    'õ': r'\~{o}',
    'ç': r'\c{c}',
    'ą': r'\k{a}',
    'ł': r'\l{}',
    'ō': r'\={o}',
    'ȯ': r'\.{o}',
    'ụ': r'\d{u}',
    'å': r'\r{a}',
    'š': r'\v{s}',
    'ø': r'\o{}',
    'î': r'\^{\i}',
    'ï': r'\"{\i}',
    '§': r'\S{}',
    '†': r'\dag{}',
    '©': r'\copyright{}',
    '\\': r'\textbackslash{}',
    '<': r'\textless{}',
    '®': r'\textregistered{}',
    '¿': r'\textquestiondown{}',
    '%': r'\%{}',
    '#': r'\#{}',
    '$': r'\${}',
    '_': r'\_{}',
    '&': r'\&{}',
    '{': r'\{',
    '}': r'\}'}

PAGECOUNTER_TEX=r"""
%% Based on:
%%
%% https://stackoverflow.com/questions/5834014/lf-will-be-replaced-by-crlf-in-git-what-is-that-and-is-it-important/5834094
%% https://tex.stackexchange.com/questions/125869/using-pdfpages-with-mixed-landscape-portrait-pdfs
%% https://stackoverflow.com/questions/17628305/windows-git-warning-lf-will-be-replaced-by-crlf-is-that-warning-tail-backwar/17628353
%%

\batchmode
\documentclass{article}
\usepackage{pdfpages}
\def\pageCountfile{%%FILENAME%%}
\pdfximage{\pageCountfile}

\begin{document}
\newcount\pageCountcount \pageCountcount=0 % This is a page counter...
\newbox\pageCountbox                       % This is a virtual box...

\loop % Let's test all the pages one by one...
\advance\pageCountcount by 1%
% Measure a single page virtually...
\setbox\pageCountbox=\hbox{\includegraphics[page={\the\pageCountcount}]{\pageCountfile}}%
% Send the information to the terminal...
% \scrollmode
\message{Page \the\pageCountcount, \ifnum\wd\pageCountbox<\ht\pageCountbox portrait\else landscape\fi, \the\wd\pageCountbox, \the\ht\pageCountbox, depth \the\dp\pageCountbox.}%
\batchmode
%%
%%
% Test all the pages from the input PDF file...
\ifnum\pageCountcount<\pdflastximagepages\repeat
\endinput
"""

def latex_escape(msg):
    """Quote all special characters in msg"""
    msg = "".join([LATEX_QUOTE_TRANSFORMS.get(ch,ch) for ch in msg])
    for ch in msg:
        if ord(ch)>127:
            print("**** Unescaped character: '{}'  dec:{}  hex:{}".format(ch,ord(ch),hex(ord(ch))))
    return msg

def textbf(msg):
    return "\\textbf{" + msg + "}"

def nl():
    return "\\\\\n"

# from https://stackoverflow.com/questions/4284991/parsing-nested-parentheses-in-python-grab-content-by-level
# with modifications
def parse_nested_braces(string):
    """Generate parenthesized contents in string as pairs (level, contents)."""
    stack = []
    for i, c in enumerate(string):
        if c == '{':
            stack.append(i)
        elif c == '}' and stack:
            start = stack.pop()
            yield (len(stack), string[start + 1: i])

label_re  = re.compile(r'\{([^}]*)\}\{\{([^}]*)\}\{([^}]*)\}\{([^}]*)\}\{([^}]*)\}\{([^}]*)\}')
prefix_re = re.compile(r'^([A-Z]+)-(.*)')
def label_parser(line):
    """Return (prefix,filename,section,page)"""
    if not line.startswith("\\newlabel"):
        return None
    parsed = list(parse_nested_braces(line))
    def get(*,level,count):
        for (l,v) in parsed:
            if level==l:
                count -= 1
                if count==0:
                    return v
        return None

    label   = get(level=0,count=1)            # first level 0 is the filename
    section = get(level=1,count=1)
    page    = int(get(level=1,count=2))

    if not all([label,section,page]):
        return None

    n = prefix_re.search(label)
    if n:
        (prefix,fname) = n.group(1,2)
    else:
        (prefix,fname) = ("",label)
    if fname[0]=='"':           # remove quotes if they are present
        fname = fname[1:-1]
    return (prefix,fname,section,page)

def extract_pages_from_aux(auxfile):
    """Given an auxfile, return an array of (prefix,filename,section,page,pages) values"""
    assert auxfile.endswith(".aux")
    ret = []
    lastdata = None
    for line in open(auxfile):
        pdata = label_parser(line)
        if not pdata:
            continue
        if pdata[1]=='LastPage':
            continue
        assert pdata[0] in ["","END"]
        if pdata[0]=="":
            data = pdata
        else:
            ret.append((data[0],data[1],data[2],data[3],pdata[3]-data[3]))
    return ret
        
def delete_temp_files(latex_source,verbose=False):
    # Delete LaTeX temp file
    (name,ext) = os.path.splitext(latex_source)
    for ext in ['.log','.aux','.bbl','.toc','.blg','.dvi']:
        for nfn in glob.glob(name+ext):
            if verbose: 
                print("Deleting {}".format(nfn))
            os.unlink(nfn)

<<<<<<< HEAD
def run_latex(pathname,repeat=1,start_run=1,delete_tempfiles=False,
              callback_aux=None,callback_log=None,ignore_ret=False,chdir=True):
    """Run LaTeX and return (name of file PDF file,# of pages)"""
    assert os.path.exists(pathname)
    assert repeat>=1
    filename = pathname
    dirname  = os.getcwd()
    if chdir:
        cwd = os.getcwd()
        (dirname,filename) = os.path.split(pathname)
        if dirname:
            os.chdir(dirname)       # change to the directory where the file exists
        assert os.path.exists(filename)
=======
TEXINPUTS='TEXINPUTS'
def run_latex(pathname,repeat=1,start_run=1,delete_tempfiles=False,
              texinputs=None,
              callback_aux=None,callback_log=None,ignore_ret=False,chdir=True):
    """Run LaTeX and return (name of file PDF file,# of pages)"""

    # Are we setting TEXINPUTS? If so, remember old value.
    oldenv   = os.environ.get(TEXINPUTS,None)
    if texinputs:
        os.environ[TEXINPUTS] = texinputs
    

    # Are we changing the directory? If so, remember old value
    assert os.path.exists(pathname)
    assert repeat>=1

    (dirname,filename) = os.path.split(pathname)

    if chdir:
        cwd = os.getcwd()
        if dirname:
            os.chdir(dirname)       # change to the directory where the file exists
        dirname="."                 # now it is the current directory
        assert os.path.exists(filename) # make sure we can still reach it


>>>>>>> 465c7712
    for i in range(start_run,start_run+repeat):
        cmd = [LATEX_EXE,filename, '-interaction=nonstopmode']
        print("LaTeX Run #{}:  {}> {}".format(i,os.getcwd()," ".join(cmd)),flush=True)
        r = subprocess.run(cmd,stdout=PIPE,stderr=PIPE,stdin=DEVNULL,encoding='utf8',shell=False)
        if r.returncode and not ignore_ret:
            outlines = r.stdout.split("\n")
            print("***************************")
<<<<<<< HEAD
            if len(outlines)<100:
=======
            if len(outlines)<ERROR_LINES*2:
>>>>>>> 465c7712
                print("\n".join(outlines))
            else:
                print("First {} lines of error:".format(ERROR_LINES))
                print("\n".join(outlines[:ERROR_LINES]))
                print("")
                print("Last {} lines of error:".format(ERROR_LINES))
                print("\n".join(outlines[-ERROR_LINES:]))
            print("***************************")
            exit(1)
        if r.returncode and DEBUG:
            print("r.returncode=",r.returncode)
            print("STDOUT")
            print(r.stdout)
            print("STDERR")
            print(r.stderr)

    #
    # The logfile and auxfile get written to the current directory
    logfilename = os.path.splitext( os.path.basename(filename))[0] + ".log"
    auxfilename = os.path.splitext( os.path.basename(filename))[0] + ".aux"
    if callback_log: callback_log(open(logfilename,"r"))
    if callback_aux: callback_aux(open(auxfilename,"r"))
        
    # Read the log file to determine the number of pages
    # This should be done with the callback
    log = open(logfilename).read().replace("\n","")
    pat = re.compile('Output written on .*[^\d](\d+) pages?')
    m = pat.search(log)
    if m:
        pages = int(m.group(1))
    else:
        pages = None

    # Delete the temp files if requested
    if delete_tempfiles:
        delete_temp_files(pathname)
    # Figure out the PDF filename. It's in the current directory...
    pdffile = os.path.join( os.getcwd(), os.path.basename(os.path.splitext(filename)[0])) + ".pdf"
<<<<<<< HEAD
    # If we changed the current directory, change back
    if chdir and dirname:
        os.chdir(cwd)           
=======

    # If we changed the current directory, change back
    if chdir:
        os.chdir(cwd)           

    # Restore enviornment
    if texinputs:
        if oldenv:
            os.environ[TEXINPUTS] = oldenv
        else:
            del os.environ[TEXINPUTS]

>>>>>>> 465c7712
    return (pdffile,pages)

def extract_pdf_pages(target,source,pagelist="-"):
    """Use pdfpages.sty to extract pagelist from SOURCE and put the results in TARGET"""
    assert os.path.exists(source)
    assert not os.path.exists(target)
    assert target.endswith(".pdf")
    assert source.endswith(".pdf")

    if os.path.dirname(target)==os.path.dirname(source):
        # They are in the same directory
        # run_latex will chdir() to target's directory, so remove
        # the dirname from source
        source = os.path.basename(source)

    target_latex = target.replace(".pdf",".tex")

    if type(pagelist)==str:
        pagelist_str = pagelist
    else:
        pagelist_str = ",".join(str(x) for x in pagelist)

    # 
    # Generate an output file
    with open(target_latex,"w") as f:
        f.write("\\documentclass{book}\n")
        f.write("\\usepackage{pdfpages}\n")
        f.write("\\begin{document}\n")
        f.write("\\includepdf[pages={"+pagelist_str+"}]{"+source+"}\n")
        f.write("\\end{document}\n")

    run_latex(target_latex,repeat=1,delete_tempfiles=True)
        
    
def inspect_json_all_pages_have_same_orientation(info):
    orientations = set([pageinfo[ORIENTATION] for pageinfo in info[PAGES]])
    if len(orientations)==1:
        return info[PAGES][0][ORIENTATION]
    return None

def inspect_pdf(pdf_fname):
    """Using PAGECOUNTER_TEX, run LaTeX on each page and detemrine each page's orientation and size.
    Returns a dictionary containing the following properties:
    [FILENAME] - filename
    [SHA256]   - sha256
    [PAGES][{pageinfo},pageinfo,...}    - #pages
        {pageinfo}  - Information about each page is stored in its own dictonary.
          ORIENTATION: = PORTRAIT or LANDSCAPE
          WIDTH: = width (in pt)
          HEIGHT:  = height (in pt)
          PAGE:   = page number
<<<<<<< HEAD
an array of (page_number, orientation, width, height)
    Where orientation is PORTRAIT or LANDSCAPE
=======
>>>>>>> 465c7712
    """

    assert os.path.exists(pdf_fname)
    assert pdf_fname.lower().endswith(".pdf")
    requested_pat = re.compile(r"Requested size: ([\d.]+)pt x ([\d.]+)pt")
    page_pat = re.compile(r"^Page (\d+), (\w+), ([0-9.]+)pt, ([0-9.]+)pt, depth ([0-9.]+)pt")
    ret = {VERSION:1,
           UNITS:POINTS,
           SHA256:hashlib.sha256( open(pdf_fname,"rb").read() ).hexdigest(),
           PAGES:[]}

    def cb(auxfile):
        """Callback to search for orientation information in the logfile and extract it"""
        width = None
        height = None
        for line in auxfile:
            m = requested_pat.search(line)
            if m:
                width = float(m.group(1))
                height = float(m.group(2))
            m = page_pat.search(line)
            if m:
                if width==None or height==None:
                    print("************  CANNOT COUNT PAGES IN '{}' **************".format(pdf_name))
                    exit(1)
                pageno = int(m.group(1))
                orientation = LANDSCAPE if width>height else PORTRAIT
                ret[PAGES].append({ORIENTATION:orientation, WIDTH:width,  HEIGHT:height, PAGE:pageno})

    # Unfortunately, NamedTemporaryFile is not portable to windows, because when the file is open,
    # it cannot be used by other processes, as NamedTemporaryFile opens with exclusive access.
    # The code below fixes this problem
    # See https://bugs.python.org/issue14243
    logging.info("inspect_pdf(%s)",format(pdf_fname))
<<<<<<< HEAD
=======

    if DEBUG:
        print("get_pdf_pages_and_orientation({})".format(pdf_fname))
>>>>>>> 465c7712
    with tempfile.NamedTemporaryFile(mode='w',encoding='utf8',suffix='.tex',delete=False,
                                     dir=os.path.dirname( os.path.abspath(pdf_fname))) as tmp:
        tmp.write( PAGECOUNTER_TEX.replace( "%%FILENAME%%", os.path.basename( pdf_fname )))
        tmp.flush()             # Make sure contents are written out
        tmp.close()             # Windows compatiability 
        run_latex( tmp.name, callback_log=cb,ignore_ret=True, delete_tempfiles=True)
        os.unlink( tmp.name)
    return ret

def count_pdf_pages(pdf_fname):
    """Use pdfpages.sty to count how many pages in a pdf_fname"""
    if not os.path.exists(pdf_fname):
        raise RuntimeError("count_pdf_pages: {} does not exist".format(pdf_fname))
    if not pdf_fname.endswith(".pdf"):
        raise RuntimeError("count_pdf_pages: {} must end with a .pdf".format(pdf_fname))
    return len( inspect_pdf( pdf_fname )[PAGES])
        
if __name__=="__main__":
    import sys
    m = inspect_pdf(sys.argv[1])
    for info in sorted(m[PAGES].keys()):
        print('page ',info, m[PAGES][info])
<<<<<<< HEAD
=======
        
>>>>>>> 465c7712
    <|MERGE_RESOLUTION|>--- conflicted
+++ resolved
@@ -193,21 +193,6 @@
                 print("Deleting {}".format(nfn))
             os.unlink(nfn)
 
-<<<<<<< HEAD
-def run_latex(pathname,repeat=1,start_run=1,delete_tempfiles=False,
-              callback_aux=None,callback_log=None,ignore_ret=False,chdir=True):
-    """Run LaTeX and return (name of file PDF file,# of pages)"""
-    assert os.path.exists(pathname)
-    assert repeat>=1
-    filename = pathname
-    dirname  = os.getcwd()
-    if chdir:
-        cwd = os.getcwd()
-        (dirname,filename) = os.path.split(pathname)
-        if dirname:
-            os.chdir(dirname)       # change to the directory where the file exists
-        assert os.path.exists(filename)
-=======
 TEXINPUTS='TEXINPUTS'
 def run_latex(pathname,repeat=1,start_run=1,delete_tempfiles=False,
               texinputs=None,
@@ -234,7 +219,6 @@
         assert os.path.exists(filename) # make sure we can still reach it
 
 
->>>>>>> 465c7712
     for i in range(start_run,start_run+repeat):
         cmd = [LATEX_EXE,filename, '-interaction=nonstopmode']
         print("LaTeX Run #{}:  {}> {}".format(i,os.getcwd()," ".join(cmd)),flush=True)
@@ -242,11 +226,7 @@
         if r.returncode and not ignore_ret:
             outlines = r.stdout.split("\n")
             print("***************************")
-<<<<<<< HEAD
-            if len(outlines)<100:
-=======
             if len(outlines)<ERROR_LINES*2:
->>>>>>> 465c7712
                 print("\n".join(outlines))
             else:
                 print("First {} lines of error:".format(ERROR_LINES))
@@ -285,11 +265,6 @@
         delete_temp_files(pathname)
     # Figure out the PDF filename. It's in the current directory...
     pdffile = os.path.join( os.getcwd(), os.path.basename(os.path.splitext(filename)[0])) + ".pdf"
-<<<<<<< HEAD
-    # If we changed the current directory, change back
-    if chdir and dirname:
-        os.chdir(cwd)           
-=======
 
     # If we changed the current directory, change back
     if chdir:
@@ -302,7 +277,6 @@
         else:
             del os.environ[TEXINPUTS]
 
->>>>>>> 465c7712
     return (pdffile,pages)
 
 def extract_pdf_pages(target,source,pagelist="-"):
@@ -354,11 +328,6 @@
           WIDTH: = width (in pt)
           HEIGHT:  = height (in pt)
           PAGE:   = page number
-<<<<<<< HEAD
-an array of (page_number, orientation, width, height)
-    Where orientation is PORTRAIT or LANDSCAPE
-=======
->>>>>>> 465c7712
     """
 
     assert os.path.exists(pdf_fname)
@@ -393,12 +362,9 @@
     # The code below fixes this problem
     # See https://bugs.python.org/issue14243
     logging.info("inspect_pdf(%s)",format(pdf_fname))
-<<<<<<< HEAD
-=======
 
     if DEBUG:
         print("get_pdf_pages_and_orientation({})".format(pdf_fname))
->>>>>>> 465c7712
     with tempfile.NamedTemporaryFile(mode='w',encoding='utf8',suffix='.tex',delete=False,
                                      dir=os.path.dirname( os.path.abspath(pdf_fname))) as tmp:
         tmp.write( PAGECOUNTER_TEX.replace( "%%FILENAME%%", os.path.basename( pdf_fname )))
@@ -421,8 +387,5 @@
     m = inspect_pdf(sys.argv[1])
     for info in sorted(m[PAGES].keys()):
         print('page ',info, m[PAGES][info])
-<<<<<<< HEAD
-=======
-        
->>>>>>> 465c7712
+        
     