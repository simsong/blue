--- conflicted
+++ resolved
@@ -492,11 +492,6 @@
     def count(self, bytes_):
         self.total_bytes += bytes_
         self.total_files += 1
-<<<<<<< HEAD
-
-=======
-        
->>>>>>> 1801546a
 
 def print_du(root):
     """Print a DU output using aws cli to generate the usage"""
@@ -505,11 +500,7 @@
     cmd = [awscli(),'s3','ls','--recursive',root]
     print(" ".join(cmd))
     p = subprocess.Popen(cmd,stdout=subprocess.PIPE, encoding='utf-8')
-<<<<<<< HEAD
     part_re = re.compile(r"(\d\d\d\d-\d\d-\d\d) (\d\d:\d\d:\d\d)\s+(\d+) (.*)")
-=======
-    part_re = re.compile(f"(\d\d\d\d-\d\d-\d\d) (\d\d:\d\d:\d\d)\s+(\d+) (.*)")
->>>>>>> 1801546a
     total_bytes = 0
     MiB = 1024*1024
     try:
@@ -547,12 +538,6 @@
                           path))
         if ct==20:
             break
-<<<<<<< HEAD
-
-=======
-        
->>>>>>> 1801546a
-
 
 if __name__ == "__main__":
     t0 = time.time()
