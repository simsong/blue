--- conflicted
+++ resolved
@@ -198,18 +198,11 @@
 
     if limit is None:
         limit = sys.maxsize  # should be big enough
-<<<<<<< HEAD
 
     # accumulates all the objects to be returned by the main thread
     # It's added to by the worker thread.
-    ret = []
-
-
-=======
-
     found = []
     s3client = boto3.client('s3')
->>>>>>> 0c99b5c1
     def worker():
         while True:
             prefix = q.get()
@@ -217,23 +210,6 @@
                 break
             found_prefixes = []
             found_names = 0
-<<<<<<< HEAD
-            for obj in list_objects(bucket, prefix=prefix, delimiter=delimiter):
-                if _Prefix in obj:
-                    found_prefixes.append(obj[_Prefix])
-                if (_Key in obj) and obj[_Key].split(delimiter)[-1] == name:
-                    if len(ret) < limit:
-                        if callback:
-                            callback(obj)
-                        else:
-                            ret.append(obj)
-                if len(ret) > limit:
-                    break
-            if found_names == 0 or searchFoundPrefixes:
-                if len(ret) < limit:
-                    for lp in found_prefixes:
-                        q.put(lp)
-=======
             paginator = s3client.get_paginator('list_objects_v2')
             pages = paginator.paginate(Bucket=bucket, Prefix=prefix, Delimiter=delimiter)
             for page in pages:
@@ -241,12 +217,14 @@
                     if len(found) > limit:
                         break
                     if (name is None) or (os.path.basename(obj['Key'])==name):
-                        found.append(obj)
+                        if callback:
+                            callback(obj)
+                        else:
+                            found.append(obj)
                 for obj in page.get('CommonPrefixes',[]):
                     if len(found) > limit:
                         break
                     q.put(obj['Prefix'])
->>>>>>> 0c99b5c1
             q.task_done()
 
     q = queue.Queue()
